--- conflicted
+++ resolved
@@ -31,14 +31,9 @@
     src: [
       'Gruntfile.js',
       'src/header.wppl',
-<<<<<<< HEAD
-      'src/**/!(dists|enumerate|elbo|eubo|sdream|ScoreAggregator).js'
-    ]
-=======
       'src/**/*.js'
     ],
     filter: _.negate(isCodeGenFile)
->>>>>>> c5f62d81
   },
   test: {
     src: ['tests/**/*.js']
