"use strict";

var assert = require('assert');
var _ = require('underscore');
var PriorityQueue = require('priorityqueuejs');
var util = require('./util.js');


////////////////////////////////////////////////////////////////////
// ERPs
//
// Elementary Random Primitives (ERPs) are the representation of
// distributions. They can have sampling, scoring, and support
// functions. A single ERP need not hve all three, but some inference
// functions will complain if they're missing one.
//
// The main thing we can do with ERPs in WebPPL is feed them into the
// "sample" primitive to get a sample. At top level we will also have
// some "inspection" functions to visualize them?
//
// erp.sample(params) returns a value sampled from the distribution.
// erp.score(params, val) returns the log-probability of val under the distribution.
// erp.support(params) gives an array of support elements.
// erp.grad(params, val) gives the gradient of score at val wrt params.

function ERP(sampler, scorer, supporter, grad) {
  this.sample = sampler;
  this.score = scorer;
  this.support = supporter;
  this.grad = grad;
}

var uniformERP = new ERP(
  function uniformSample(params){
    var u = Math.random();
    return (1-u)*params[0] + u*params[1];
  },
  function uniformScore(params, val){
    if (val < params[0] || val > params[1]) {
      return -Infinity;
    }
    return -Math.log(params[1] - params[0]);
  }
);

var bernoulliERP = new ERP(
  function flipSample(params) {
    var weight = params[0];
    var val = Math.random() < weight;
    return val;
  },
  function flipScore(params, val) {
    if (val != true && val != false) { return -Infinity; }
    var weight = params[0];
    return val ? Math.log(weight) : Math.log(1 - weight);
  },
  function flipSupport(params) {
    return [true, false];
  },
  function flipGrad(params, val) {
    //FIXME: check domain
    var weight = params[0];
    return val ? [1/weight] : [-1/weight];
  }
);

var randomIntegerERP = new ERP(
  function randomIntegerSample(params) {
    return Math.floor(Math.random() * params[0]);
  },
  function randomIntegerScore(params, val) {
    var stop = params[0];
    var inSupport = (val == Math.floor(val)) && (0 <= val) && (val < stop);
    return inSupport ? -Math.log(stop) : -Infinity;
  },
  function randomIntegerSupport(params) {
    return _.range(params[0]);
  }
);

function gaussianSample(params){
  var mu = params[0];
  var sigma = params[1];
  var u, v, x, y, q;
  do {
    u = 1 - Math.random();
    v = 1.7156 * (Math.random() - 0.5);
    x = u - 0.449871;
    y = Math.abs(v) + 0.386595;
    q = x*x + y*(0.196*y - 0.25472*x);
  } while (q >= 0.27597 && (q > 0.27846 || v*v > -4 * u * u * Math.log(u)));
  return mu + sigma*v/u;
}

function gaussianScore(params, x){
  var mu = params[0];
  var sigma = params[1];
  return -0.5*(1.8378770664093453 + 2*Math.log(sigma) + (x - mu)*(x - mu)/(sigma*sigma));
}

function gaussianFactor(store, k, addr, mu, std, val){
  coroutine.factor(store, k, addr, gaussianScore([mu, std], val));
}

function erpFactor(store, k, addr, erp, params, val){
  coroutine.factor(store, k, addr, erp.score(params, val));
}

var gaussianERP = new ERP(gaussianSample, gaussianScore);

var discreteERP = new ERP(
  function discreteSample(params){
    return multinomialSample(params[0]);
  },
  function discreteScore(params, val) {
    var probs = util.normalizeArray(params[0]);
    var stop = probs.length;
    var inSupport = (val == Math.floor(val)) && (0 <= val) && (val < stop);
    return inSupport ? Math.log(probs[val]) : -Infinity;
  },
  function discreteSupport(params) {
    return _.range(params[0].length);
  }
);

var gammaCof = [76.18009172947146, -86.50532032941677, 24.01409824083091,
                -1.231739572450155, 0.1208650973866179e-2, -0.5395239384953e-5];

function logGamma(xx) {
  var x = xx - 1.0;
  var tmp = x + 5.5; tmp -= (x + 0.5)*Math.log(tmp);
  var ser=1.000000000190015;
  for (var j=0;j<=5;j++){ x++; ser += gammaCof[j]/x; }
  return -tmp+Math.log(2.5066282746310005*ser);
}

function gammaSample(params){
  var a = params[0];
  var b = params[1];
  if (a < 1) {
    return gammaSample([1+a,b]) * Math.pow(Math.random(), 1/a);
  }
  var x, v, u;
  var d = a-1/3;
  var c = 1/Math.sqrt(9*d);
  while (true) {
    do{x = gaussianSample([0,1]);  v = 1+c*x;} while(v <= 0);
    v=v*v*v;
    u=Math.random();
    if ((u < 1 - 0.331*x*x*x*x) || (Math.log(u) < 0.5*x*x + d*(1 - v + Math.log(v)))){
      return b*d*v;
    }
  }
}

// params are shape and scale
var gammaERP = new ERP(
  gammaSample,
  function gammaScore(params, val){
    var a = params[0];
    var b = params[1];
    var x = val;
    return (a - 1)*Math.log(x) - x/b - logGamma(a) - a*Math.log(b);
  }
);

var exponentialERP = new ERP(
  function exponentialSample(params){
    var a = params[0];
    var u = Math.random();
    return Math.log(u) / (-1 * a);
  },
  function exponentialScore(params, val){
    var a = params[0];
    return Math.log(a) - a * val;
  }
);

function logBeta(a, b){
  return logGamma(a) + logGamma(b) - logGamma(a+b);
}

function betaSample(params){
  var a = params[0];
  var b = params[1];
  var x = gammaSample([a, 1]);
  return x / (x + gammaSample([b, 1]));
}

var betaERP = new ERP(
  betaSample,
  function betaScore(params, val){
    var a = params[0];
    var b = params[1];
    var x = val;
    return ((x > 0 && x < 1) ?
            (a-1)*Math.log(x) + (b-1)*Math.log(1-x) - logBeta(a,b) :
            -Infinity);
  }
);

function binomialG(x){
  if (x === 0) { return 1; }
  if (x === 1) { return 0; }
  var d = 1 - x;
  return (1 - (x * x) + (2 * x * Math.log(x))) / (d * d);
}

function binomialSample(params){
  var p = params[0];
  var n = params[1];
  var k = 0;
  var N = 10;
  var a, b;
  while (n > N){
    a = 1 + n/2;
    b = 1 + n-a;
    var x = betaSample([a, b]);
    if (x >= p){
      n = a-1; p /= x;
    }
    else { k += a; n = b - 1; p = (p-x) / (1-x); }
  }
  var u;
  for (var i=0; i<n; i++){
    u = Math.random();
    if (u < p) { k++; }
  }
  return k || 0;
}

var binomialERP = new ERP(
  binomialSample,
  function binomialScore(params, val){
    var p = params[0];
    var n = params[1];
    if (n > 20 && n*p > 5 && n*(1-p) > 5) {
      // large n, reasonable p approximation
      var s = val;
      var inv2 = 1/2;
      var inv3 = 1/3;
      var inv6 = 1/6;
      if (s >= n) { return -Infinity; }
      var q = 1-p;
      var S = s + inv2;
      var T = n - s - inv2;
      var d1 = s + inv6 - (n + inv3) * p;
      var d2 = q/(s+inv2) - p/(T+inv2) + (q-inv2)/(n+1);
      d2 = d1 + 0.02*d2;
      var num = 1 + q * binomialG(S/(n*p)) + p * binomialG(T/(n*q));
      var den = (n + inv6) * p * q;
      var z = num / den;
      var invsd = Math.sqrt(z);
      z = d2 * invsd;
      return gaussianScore([0, 1], z) + Math.log(invsd);
    } else {
      // exact formula
      return (lnfact(n) - lnfact(n-val) - lnfact(val) +
              val * Math.log(p) + (n-val) * Math.log(1 - p));
    }
  },
  function binomialSupport(params) {
    return _.range(params[1]).concat([params[1]]);
  }
);

function fact(x){
  var t = 1;
  while (x>1) { t*=x--; }
  return t;
}

function lnfact(x) {
  if (x < 1) { x = 1; }
  if (x < 12) { return Math.log(fact(Math.round(x))); }
  var invx = 1 / x;
  var invx2 = invx * invx;
  var invx3 = invx2 * invx;
  var invx5 = invx3 * invx2;
  var invx7 = invx5 * invx2;
  var sum = ((x + 0.5) * Math.log(x)) - x;
  sum += Math.log(2*Math.PI) / 2;
  sum += (invx / 12) - (invx3 / 360);
  sum += (invx5 / 1260) - (invx7 / 1680);
  return sum;
}

var poissonERP = new ERP(
  function poissonSample(params){
    var mu = params[0];
    var k = 0;
    while(mu > 10) {
      var m = 7/8*mu;
      var x = gammaSample([m, 1]);
      if (x > mu) {
        return (k + binomialSample([mu/x, m-1])) || 0;
      } else {
        mu -= x;
        k += m;
      }
    }
    var emu = Math.exp(-mu);
    var p = 1;
    do{ p *= Math.random(); k++; } while(p > emu);
    return (k-1) || 0;
  },
  function poissonScore(params, val){
    var mu = params[0];
    var k = val;
    return k * Math.log(mu) - mu - lnfact(k);
  }
);

var dirichletERP = new ERP(
  function dirichletSample(params){
    var alpha = params;
    var ssum = 0;
    var theta = [];
    var t;
    for (var i = 0; i < alpha.length; i++) {
      t = gammaSample([alpha[i], 1]);
      theta[i] = t;
      ssum = ssum + t;
    }
    for (var j = 0; j < theta.length; j++) {
      theta[j] /= ssum;
    }
    return theta;
  },
  function dirichletScore(params, val){
    var alpha = params;
    var theta = val;
    var asum = 0;
    for (var i = 0; i < alpha.length; i++) {
      asum += alpha[i];
    }
    var logp = logGamma(asum);
    for (var j = 0; j < alpha.length; j++){
      logp += (alpha[j]-1)*Math.log(theta[j]);
      logp -= logGamma(alpha[j]);
    }
    return logp;
  }
);

function multinomialSample(theta) {
  var thetaSum = util.sum(theta);
  var x = Math.random() * thetaSum;
  var k = theta.length;
  var probAccum = 0;
  for (var i = 0; i < k; i++) {
    probAccum += theta[i];
    if (probAccum >= x) {
      return i;
    } //FIXME: if x=0 returns i=0, but this isn't right if theta[0]==0...
  }
  return k;
}

//make a discrete ERP from a {val: prob, etc.} object (unormalized).
function makeMarginalERP(marginal) {
  
  // normalize distribution:
  var norm = 0;
  var supp = [];
  for (var v in marginal) {
    norm += marginal[v].prob;
    supp.push(marginal[v].val);
  }
  for (v in marginal) {
    marginal[v].prob = marginal[v].prob / norm;
  }

  // console.log("Creating distribution: ");
  // console.log(marginal);

  //make an ERP from marginal:
  var dist = new ERP(
    function(params) {
      var k = marginal.length;
      var x = Math.random();
      var probAccum = 0;
      for (var i in marginal) {
        probAccum += marginal[i].prob;
        if (probAccum >= x) {
          return marginal[i].val;
        } //FIXME: if x=0 returns i=0, but this isn't right if theta[0]==0...
      }
      return marginal[i].val;
    },
    function(params, val) {
      var valString = JSON.stringify(val);

      if (valString in marginal) {
        return Math.log(marginal[valString].prob);
      }

      return -Infinity;
    },
    function(params) {
      return supp;
    });
  return dist;
}



////////////////////////////////////////////////////////////////////
// Inference interface
//
// An inference function takes the current continuation and a WebPPL
// thunk (which itself has been transformed to take a
// continuation). It does some kind of inference and returns an ERP
// representing the nromalized marginal distribution on return values.
//
// The inference function should install a coroutine object that
// provides sample, factor, and exit.
//
// sample and factor are the co-routine handlers: they get call/cc'ed
// from the wppl code to handle random stuff.
//
// The inference function passes exit to the wppl fn, so that it gets
// called when the fn is exited, it can call the inference cc when
// inference is done to contintue the program.

// This global variable tracks the current coroutine, sample and
// factor use it to interface with the inference algorithm. Default
// setting throws an error on factor calls.
var coroutine = {
  sample: function(s, cc, a, erp, params) {
    // Sample and keep going
    return cc(s, erp.sample(params));
  },
  factor: function() {
    throw "factor allowed only inside inference.";
  },
  exit: function(s,r) {
    return r;
  }
};

// Functions that call methods of whatever the coroutine is set to
// when called, we do it like this so that 'this' will be set
// correctly to the coroutine object.
function sample(s, k, a, dist, params) {
  return coroutine.sample(s, k, a, dist, params);
}

function factor(s, k, a, score) {
<<<<<<< HEAD
  assert.ok(!isNaN(score));
  coroutine.factor(s, k, a, score);
=======
  return coroutine.factor(s, k, a, score);
>>>>>>> 5414752b
}

function sampleWithFactor(s, k, a, dist, params, scoreFn) {
  if (typeof coroutine.sampleWithFactor === "function"){
    return coroutine.sampleWithFactor(s, k, a, dist, params, scoreFn);
  } else {
    var sampleK = function(s, v){
      var scoreK = function(s, sc){
        var factorK = function(s){
          return k(s, v); };
        return factor(s, factorK, a+"swf2", sc);};
      return scoreFn(s, scoreK, a+"swf1", v);};
    return sample(s, sampleK, a, dist, params);
  }
}

function exit(s,retval) {
  return coroutine.exit(s,retval);
}



////////////////////////////////////////////////////////////////////
// Enumeration
//
// Depth-first enumeration of all the paths through the computation.
// Q is the queue object to use. It should have enq, deq, and size methods.

function Enumerate(store, k, a, wpplFn, maxExecutions, Q) {
  this.score = 0; // Used to track the score of the path currently being explored
  this.marginal = {}; // We will accumulate the marginal distribution here
  this.numCompletedExecutions = 0;

  this.store = store; // will be reinstated at the end
  this.k = k;
  this.a = a;
  this.wpplFn = wpplFn;  
  this.maxExecutions = maxExecutions || Infinity;
  this.queue = Q; // Queue of states that we have yet to explore

  // Move old coroutine out of the way
  this.coroutine = coroutine;

  // install this as the current handler
  coroutine = this;
}

Enumerate.prototype.run = function() {
  // Run the wppl computation, when the computation returns we want it
  // to call the exit method of this coroutine so we pass that as the
  // continuation.
  return this.wpplFn(this.s, exit, this.a);
}

// The queue is a bunch of computation states. each state is a
// continuation, a value to apply it to, and a score.
//
// This function runs the highest priority state in the
// queue. Currently priority is score, but could be adjusted to give
// depth-first or breadth-first or some other search strategy

var stackSize = 0;

Enumerate.prototype.nextInQueue = function() {
  var nextState = this.queue.deq();
  this.score = nextState.score;
    
  return nextState.continuation(nextState.store, nextState.value);
};

Enumerate.prototype.sample = function(store, cc, a, dist, params, extraScoreFn) {
  //allows extra factors to be taken into account in making exploration decisions:
  extraScoreFn = extraScoreFn || function(x){return 0;};

  // Find support of this erp:
  if (!dist.support) {
    console.error(dist, params);
    throw "Enumerate can only be used with ERPs that have support function.";
  }
  var supp = dist.support(params);

  // Check that support is non-empty
  if (supp.length === 0){
    console.error(dist, params);
    throw "Enumerate encountered ERP with empty support!";
  }

  // For each value in support, add the continuation paired with
  // support value and score to queue:
  for (var s in supp) {
    if( supp.hasOwnProperty( s ) ) {
      var state = {
        continuation: cc,
        value: supp[s],
        score: this.score + dist.score(params, supp[s]) + extraScoreFn(supp[s]),
        store: util.copyObj(store)
      };
      this.queue.enq(state);
    }	
  }
  // Call the next state on the queue
  return this.nextInQueue();
};

Enumerate.prototype.factor = function(s,cc,a, score) {
  // Update score and continue
  this.score += score;
  return cc(s);
};

// FIXME: can only call scoreFn in tail position!
// Enumerate.prototype.sampleWithFactor = function(s,cc,a,dist,params,scoreFn) {
//   coroutine.sample(s,cc,a,dist,params,
//                    function(v){
//                      var ret;
//                      scoreFn(s, function(s, x){ret = x;}, a+"swf", v);
//                      return ret;});
// };


Enumerate.prototype.exit = function(s,retval) {
  // We have reached an exit of the computation. Accumulate probability into retval bin.
  var r = JSON.stringify(retval);
  if (this.score !== -Infinity){
    if (this.marginal[r] === undefined) {
      this.marginal[r] = {prob: 0, val: retval};
    }
    this.marginal[r].prob += Math.exp(this.score);
  }

  // Increment the completed execution counter
  this.numCompletedExecutions++;

  // If anything is left in queue do it:
  if (this.queue.size() > 0 && (this.numCompletedExecutions < this.maxExecutions)) {
    return this.nextInQueue();
  } else {
    var marginal = this.marginal;
    var dist = makeMarginalERP(marginal);
    // Reinstate previous coroutine:
    coroutine = this.coroutine;
    // Return from enumeration by calling original continuation with original store:
    return this.k(this.store, dist);
  }
};

//helper wraps with 'new' to make a new copy of Enumerate and set 'this' correctly..
function enuPriority(s,cc, a, wpplFn, maxExecutions) {
  var q = new PriorityQueue(function(a, b){return a.score-b.score;});
  return new Enumerate(s,cc,a, wpplFn, maxExecutions, q).run();
}

function enuFilo(s,cc,a, wpplFn, maxExecutions) {
  var q = [];
  q.size = function(){return q.length;};
  q.enq = q.push;
  q.deq = q.pop;
  return new Enumerate(s,cc,a, wpplFn, maxExecutions, q).run();
}

function enuFifo(s,cc,a, wpplFn, maxExecutions) {
  var q = [];
  q.size = function(){return q.length;};
  q.enq = q.push;
  q.deq = q.shift;
  return new Enumerate(s,cc,a, wpplFn, maxExecutions, q).run();
}


////////////////////////////////////////////////////////////////////
// Particle filtering
//
// Sequential importance re-sampling, which treats 'factor' calls as
// the synchronization / intermediate distribution points.

function copyParticle(particle){
  return {
    continuation: particle.continuation,
    weight: particle.weight,
    value: particle.value,
    store: util.copyObj(particle.store)
  };
}

function ParticleFilter(s, k, a, wpplFn, numParticles, strict) {

  this.particles = [];
  this.particleIndex = 0;  // marks the active particle

  // Create initial particles
  for (var i=0; i<numParticles; i++) {
    var particle = {
      continuation: function(s){ return wpplFn(s,exit,a);},
      weight: 0,
      value: undefined,
      store: util.copyObj(s)
    };
    this.particles.push(particle);
  }

  this.strict = strict;
  // Move old coroutine out of the way and install this as the current
  // handler.
  this.k = k;
  this.oldCoroutine = coroutine;
  coroutine = this;

  this.oldStore = util.copyObj(s); // will be reinstated at the end
}

ParticleFilter.prototype.run = function() {
  // Run first particle
  return this.activeParticle().continuation(this.activeParticle().store);
}

ParticleFilter.prototype.sample = function(s,cc, a, erp, params) {
  return cc(s,erp.sample(params));
};

ParticleFilter.prototype.factor = function(s,cc, a, score) {
  // Update particle weight  
  this.activeParticle().weight += score;
  this.activeParticle().continuation = cc;
  this.activeParticle().store = s;

  if (this.allParticlesAdvanced()){
    // Resample in proportion to weights
    this.resampleParticles();
    this.particleIndex = 0;
  } else {
    // Advance to the next particle
    this.particleIndex += 1;
  }

  return coroutine.activeParticle().continuation(coroutine.activeParticle().store);
};

ParticleFilter.prototype.activeParticle = function() {
  return this.particles[this.particleIndex];
};

ParticleFilter.prototype.allParticlesAdvanced = function() {
  return ((this.particleIndex + 1) === this.particles.length);
};

ParticleFilter.prototype.resampleParticles = function() {
  // Residual resampling following Liu 2008; p. 72, section 3.4.4
  var m = this.particles.length;
  var W = util.logsumexp(_.map(this.particles, function(p){return p.weight;}));
  var avgW = W - Math.log(m);

  if (avgW == -Infinity) {      // debugging: check if NaN
    if (this.strict) throw "Error! All particles -Infinity"
  } else {
    // Compute list of retained particles
    var retainedParticles = [];
      var newExpWeights = [];
    _.each(
      this.particles,
      function(particle){
        var w = Math.exp(particle.weight - avgW);
        var nRetained = Math.floor(w);
        newExpWeights.push(w - nRetained);
        for (var i=0; i<nRetained; i++) {
          retainedParticles.push(copyParticle(particle));
        }});
    // Compute new particles
    var numNewParticles = m - retainedParticles.length;
    var newParticles = [];
    var j;
    for (var i=0; i<numNewParticles; i++){
      j = multinomialSample(newExpWeights);
      newParticles.push(copyParticle(this.particles[j]));
    }

    // Particles after update: Retained + new particles
    this.particles = newParticles.concat(retainedParticles);
  }

  // Reset all weights
  _.each(this.particles, function(particle){particle.weight = avgW;});
};

ParticleFilter.prototype.exit = function(s, retval) {

  this.activeParticle().value = retval;

  // Wait for all particles to reach exit before computing
  // marginal distribution from particles
  if (!this.allParticlesAdvanced()){
    this.particleIndex += 1;
    return this.activeParticle().continuation(this.activeParticle().store);
  }

  // Compute marginal distribution from (unweighted) particles
  var hist = {};
  _.each(
    this.particles,
    function(particle){
      var k = JSON.stringify(particle.value);
      if (hist[k] === undefined){
        hist[k] = { prob:0, val:particle.value };
      }
      hist[k].prob += 1;
    });
  var dist = makeMarginalERP(hist);

  // Save estimated normalization constant in erp (average particle weight)
  dist.normalizationConstant = this.particles[0].weight;

  // Reinstate previous coroutine:
  coroutine = this.oldCoroutine;

  // Return from particle filter by calling original continuation:
<<<<<<< HEAD
  this.k(this.oldStore, dist);
}

function pf(s, cc, a, wpplFn, numParticles, strict) {
  return new ParticleFilter(s, cc, a, wpplFn, numParticles, strict == undefined ? true : strict);
=======
  return this.k(this.oldStore, dist);
};

function pf(s, cc, a, wpplFn, numParticles) {
  return new ParticleFilter(s, cc, a, wpplFn, numParticles).run();
>>>>>>> 5414752b
}

////////////////////////////////////////////////////////////////////
// Lightweight MH

function MH(s, k, a, wpplFn, numIterations) {

  this.trace = [];
  this.oldTrace = undefined;
  this.currScore = 0;
  this.oldScore = -Infinity;
  this.oldVal = undefined;
  this.regenFrom = 0;
  this.returnHist = {};
  this.k = k;
  this.oldStore = s;
  this.iterations = numIterations;

  // Move old coroutine out of the way and install this as the current
  // handler.

  this.wpplFn = wpplFn;
  this.s = s;
  this.a = a;
    
  this.oldCoroutine = coroutine;
  coroutine = this;
}

MH.prototype.run = function() {
  return this.wpplFn(this.s, exit, this.a);
}

MH.prototype.factor = function(s, k, a, score) {
  coroutine.currScore += score;
  return k(s);
};

MH.prototype.sample = function(s, cont, name, erp, params, forceSample) {
  var prev = findChoice(coroutine.oldTrace, name);

  var reuse = ! (prev===undefined || forceSample);
  var val = reuse ? prev.val : erp.sample(params);
  var choiceScore = erp.score(params,val);
  coroutine.trace.push({k: cont, name: name, erp: erp, params: params,
                       score: coroutine.currScore, choiceScore: choiceScore,
                       val: val, reused: reuse, store: _.clone(s)});
  coroutine.currScore += choiceScore;
  return cont(s, val);
};

function findChoice(trace, name) {
  if (trace === undefined){
    return undefined;
  }
  for (var i = 0; i < trace.length; i++){
    if (trace[i].name === name){
      return trace[i];
    }
  }
  return undefined;
}

function mhAcceptProb(trace, oldTrace, regenFrom, currScore, oldScore){
  if ((oldTrace === undefined) || oldScore === -Infinity){return 1;} // init
  var fw = -Math.log(oldTrace.length);
  trace.slice(regenFrom).map(function(s){fw += s.reused?0:s.choiceScore;});
  var bw = -Math.log(trace.length);
  oldTrace.slice(regenFrom).map(function(s){
    var nc = findChoice(trace, s.name);
    bw += (!nc || !nc.reused) ? s.choiceScore : 0;  });
  var p = Math.exp(currScore - oldScore + bw - fw);
  assert.ok(!isNaN(p));
  var acceptance = Math.min(1, p);
  return acceptance;
}

MH.prototype.exit = function(s, val) {
  if (coroutine.iterations > 0) {
    coroutine.iterations -= 1;

    //did we like this proposal?
    var acceptance = mhAcceptProb(coroutine.trace, coroutine.oldTrace,
                                  coroutine.regenFrom, coroutine.currScore, coroutine.oldScore);
    if (Math.random() >= acceptance){
      // if rejected, roll back trace, etc:
      coroutine.trace = coroutine.oldTrace;
      coroutine.currScore = coroutine.oldScore;
      val = coroutine.oldVal;
    }

    // now add val to hist:
    var stringifiedVal = JSON.stringify(val);
    if (coroutine.returnHist[stringifiedVal] === undefined){
      coroutine.returnHist[stringifiedVal] = { prob:0, val:val };
    }
    coroutine.returnHist[stringifiedVal].prob += 1;

    // make a new proposal:
    coroutine.regenFrom = Math.floor(Math.random() * coroutine.trace.length);
    var regen = coroutine.trace[coroutine.regenFrom];
    coroutine.oldTrace = coroutine.trace;
    coroutine.trace = coroutine.trace.slice(0, coroutine.regenFrom);
    coroutine.oldScore = coroutine.currScore;
    coroutine.currScore = regen.score;
    coroutine.oldVal = val;

<<<<<<< HEAD
    coroutine.sample(_.clone(regen.store), regen.k, regen.name, regen.erp, regen.params, true);
=======
    return coroutine.sample(regen.store, regen.k, regen.name, regen.erp, regen.params, true);
>>>>>>> 5414752b
  } else {
    var dist = makeMarginalERP(coroutine.returnHist);

    // Reinstate previous coroutine:
    var k = coroutine.k;
    coroutine = this.oldCoroutine;

    // Return by calling original continuation:
    return k(this.oldStore, dist);
  }
};

function mh(s, cc, a, wpplFn, numParticles) {
  return new MH(s, cc, a, wpplFn, numParticles).run();
}


////////////////////////////////////////////////////////////////////
// PMCMC

function last(xs){
  return xs[xs.length - 1];
}

function PMCMC(s, cc, a, wpplFn, numParticles, numSweeps){

  // Move old coroutine out of the way and install this as the
  // current handler.
  this.oldCoroutine = coroutine;
  coroutine = this;

  // Store continuation (will be passed dist at the end)
  this.k = cc;

  this.oldStore = s;

  // Setup inference variables
  this.particleIndex = 0;  // marks the active particle
  this.retainedParticle = undefined;
  this.numSweeps = numSweeps;
  this.sweep = 0;
  this.wpplFn = wpplFn;
  this.address = a;
  this.numParticles = numParticles;
  this.resetParticles();
  this.returnHist = {};
}

PMCMC.prototype.run = function() {
  // Run first particle
  return this.activeContinuationWithStore();
}

PMCMC.prototype.resetParticles = function(){
  var that = this;
  this.particles = [];
  // Create initial particles
  for (var i=0; i<this.numParticles; i++) {
    var particle = {
      continuations: [function(s){return that.wpplFn(s, exit, that.address);}],
      stores: [that.oldStore],
      weights: [0],
      value: undefined
    };
    this.particles.push(util.copyObj(particle));
  }
};

PMCMC.prototype.activeParticle = function() {
  return this.particles[this.particleIndex];
};

PMCMC.prototype.activeContinuation = function(){
  return last(this.activeParticle().continuations);
};

PMCMC.prototype.activeContinuationWithStore = function(){
  var k = last(this.activeParticle().continuations);
<<<<<<< HEAD
  var s = _.clone(last(this.activeParticle().stores)); // FIXME: why is cloning here necessary?
  return function(){k(s);};
=======
  var s = last(this.activeParticle().stores);
  return function(){ return k(s);};
>>>>>>> 5414752b
};

PMCMC.prototype.allParticlesAdvanced = function() {
  return ((this.particleIndex + 1) === this.particles.length);
};

PMCMC.prototype.sample = function(s, cc, a, erp, params) {
  return cc(s, erp.sample(params));
};

PMCMC.prototype.particleAtStep = function(particle, step){
  // Returns particle s.t. particle.continuations[step] is the last entry
  return {
    continuations: particle.continuations.slice(0, step + 1),
    stores: particle.stores.slice(0, step + 1),
    weights: particle.weights.slice(0, step + 1),
    value: particle.value
  };
};

PMCMC.prototype.updateActiveParticle = function(weight, continuation, store){
  var particle = this.activeParticle();
  particle.continuations = particle.continuations.concat([continuation]);
  particle.stores = particle.stores.concat([_.clone(store)]);
  particle.weights = particle.weights.concat([weight]);
};

PMCMC.prototype.copyParticle = function(particle){
  return {
    continuations: particle.continuations.slice(0),
    weights: particle.weights.slice(0),
    value: particle.value,
    stores: particle.stores.map(_.clone)
  };
};

PMCMC.prototype.resampleParticles = function(particles){
  var weights = particles.map(
    function(particle){return Math.exp(last(particle.weights));});

  var j;
  var newParticles = [];
  for (var i=0; i<particles.length; i++){
    j = multinomialSample(weights);
    newParticles.push(this.copyParticle(particles[j]));
  }

  return newParticles;
};

PMCMC.prototype.factor = function(s, cc, a, score) {

  this.updateActiveParticle(score, cc, s);

  if (this.allParticlesAdvanced()){
    if (this.sweep > 0){
      // This is not the first sweep, so we have a retained particle;
      // take that into account when resampling
      var particles = this.particles;
      var step = this.particles[0].continuations.length - 1;
      particles = particles.concat(this.particleAtStep(this.retainedParticle, step));
      this.particles = this.resampleParticles(particles).slice(1);
    } else {
      // No retained particle - standard particle filtering
      this.particles = this.resampleParticles(this.particles);
    }
    this.particleIndex = 0;
  } else {
    // Move next particle along
    this.particleIndex += 1;
  }

  return this.activeContinuationWithStore();
};

PMCMC.prototype.exit = function(s, retval) {

  this.activeParticle().value = retval;

  if (!this.allParticlesAdvanced()){

    // Wait for all particles to reach exit
    this.particleIndex += 1;
    return this.activeContinuationWithStore();

  } else {

    // Use all (unweighted) particles from the conditional SMC
    // iteration to estimate marginal distribution.
    if (this.sweep > 0) {
      this.particles.concat(this.retainedParticle).forEach(
        function(particle){
          var k = JSON.stringify(particle.value);
          if (coroutine.returnHist[k] === undefined){
            coroutine.returnHist[k] = { prob:0, val:particle.value };
          }
          coroutine.returnHist[k].prob += 1;
        });
    }

    // Retain the first particle sampled after the final factor statement.
    this.retainedParticle = this.particles[0];

    if (this.sweep < this.numSweeps) {

      // Reset non-retained particles, restart
      this.sweep += 1;
      this.particleIndex = 0;
      this.resetParticles();
      return this.activeContinuationWithStore();

    } else {
      var dist = makeMarginalERP(this.returnHist);

      // Reinstate previous coroutine:
      coroutine = this.oldCoroutine;

      // Return from particle filter by calling original continuation:
      return this.k(this.oldStore, dist);

    }
  }
};

function pmc(s, cc, a, wpplFn, numParticles, numSweeps) {
    return new PMCMC(s, cc, a, wpplFn, numParticles, numSweeps).run();
}


////////////////////////////////////////////////////////////////////
// Particle filter with lightweight MH rejuvenation.
//
// Sequential importance re-sampling, which treats 'factor' calls as
// the synchronization / intermediate distribution points.
// After each factor particles are rejuvenated via lightweight MH.
//
// If numParticles==1 this amounts to MH with an (expensive) annealed init (but only returning one sample),
// if rejuvSteps==0 this is a plain PF without any MH.

var deepCopyTrace = function(trace){
  return trace.map(function(obj){
    var objCopy = util.copyObj(obj);
    objCopy.store = _.clone(obj.store);
    return objCopy;
  });
}

function ParticleFilterRejuv(s,k,a, wpplFn, numParticles, rejuvSteps) {

  this.particles = [];
  this.particleIndex = 0;  // marks the active particle
  this.rejuvSteps = rejuvSteps;
  this.baseAddress = a;
  this.wpplFn = wpplFn;
  this.isParticleFilterRejuvCoroutine = true;

  // Move old coroutine out of the way and install this as the current
  // handler.
  this.k = k;
  this.oldCoroutine = coroutine;
  coroutine = this;

  this.oldStore = s; // will be reinstated at the end

  // Create initial particles
  for (var i=0; i<numParticles; i++) {
    var particle = {
      continuation: function(s){wpplFn(s,exit,a);},
      weight: 0,
      score: 0,
      value: undefined,
      trace: [],
      store: _.clone(s)
    };
    coroutine.particles.push(particle);
  }

  // Run first particle
  coroutine.activeParticle().continuation(coroutine.activeParticle().store);
}

ParticleFilterRejuv.prototype.sample = function(s, cc, a, erp, params) {

  var val = erp.sample(params);
  var currScore = coroutine.activeParticle().score;
  var choiceScore = erp.score(params,val);
  coroutine.activeParticle().trace.push(
    {k: cc, name: a, erp: erp, params: params,
     score: currScore,
     choiceScore: choiceScore,
     val: val, reused: false,
     store: _.clone(s)});
  coroutine.activeParticle().score += choiceScore;
  cc(s, val);
};

ParticleFilterRejuv.prototype.factor = function(s,cc,a, score) {
  // Update particle weight and score
  coroutine.activeParticle().weight += score;
  coroutine.activeParticle().score += score;
  coroutine.activeParticle().continuation = cc;
  coroutine.activeParticle().store = _.clone(s);

  if (coroutine.allParticlesAdvanced()){
    // Resample in proportion to weights
    coroutine.resampleParticles();
    //rejuvenate each particle via MH
    util.cpsForEach(
      function(particle, i, particles, nextK){
        // make sure mhp coroutine doesn't escape:
        assert(coroutine.isParticleFilterRejuvCoroutine);
        new MHP(
          function(p){
            particles[i]=p;
            nextK();
          },
          particle, coroutine.baseAddress,
          a, coroutine.wpplFn, coroutine.rejuvSteps);
      },
      function(){
        coroutine.particleIndex = 0;
        coroutine.activeParticle().continuation(coroutine.activeParticle().store);
      },
      coroutine.particles
    );
  } else {
    // Advance to the next particle
    coroutine.particleIndex += 1;
    coroutine.activeParticle().continuation(coroutine.activeParticle().store);
  }
};

ParticleFilterRejuv.prototype.activeParticle = function() {
  return coroutine.particles[coroutine.particleIndex];
};

ParticleFilterRejuv.prototype.allParticlesAdvanced = function() {
  return ((coroutine.particleIndex + 1) == coroutine.particles.length);
};

function copyPFRParticle(particle){
  return {
    continuation: particle.continuation,
    weight: particle.weight,
    value: particle.value,
    score: particle.score,
    store: _.clone(particle.store),
    trace: deepCopyTrace(particle.trace)
  };
}

ParticleFilterRejuv.prototype.resampleParticles = function() {

  // Residual resampling following Liu 2008; p. 72, section 3.4.4
  var m = coroutine.particles.length;
  var W = util.logsumexp(_.map(coroutine.particles, function(p){return p.weight;}));
  var avgW = W - Math.log(m);

  // Allow -Infinity case (for mh initialization, in particular with few particles)
  if (avgW == -Infinity) {
    console.warn('ParticleFilterRejuv: resampleParticles: all ' + m + ' particles have weight -Inf');
    return;
  }

  // Compute list of retained particles
  var retainedParticles = [];
  var newExpWeights = [];
  _.each(
    coroutine.particles,
    function(particle){
      var w = Math.exp(particle.weight - avgW);
      var nRetained = Math.floor(w);
      newExpWeights.push(w - nRetained);
      for (var i=0; i<nRetained; i++) {
        retainedParticles.push(copyPFRParticle(particle));
      }});

  // Compute new particles
  var numNewParticles = m - retainedParticles.length;
  var newParticles = [];
  var j;
  for (var i=0; i<numNewParticles; i++){
    j = multinomialSample(newExpWeights);
    newParticles.push(copyPFRParticle(this.particles[j]));
  }

  // Particles after update: Retained + new particles
  coroutine.particles = newParticles.concat(retainedParticles);

  // Reset all weights
  _.each(coroutine.particles, function(particle){particle.weight = avgW;});
};

ParticleFilterRejuv.prototype.exit = function(s,retval) {

  coroutine.activeParticle().value = retval;

  // Wait for all particles to reach exit before computing
  // marginal distribution from particles
  if (!coroutine.allParticlesAdvanced()){
    coroutine.particleIndex += 1;
    return coroutine.activeParticle().continuation(coroutine.activeParticle().store);
  }

  //Final rejuvenation:
  var oldStore = this.oldStore;
  var hist = {};
  util.cpsForEach(
    function(particle, i, particles, nextK){
      // make sure mhp coroutine doesn't escape:
      assert(coroutine.isParticleFilterRejuvCoroutine);
      new MHP(
        function(p){
          particles[i]=p;
          nextK();
        },
        particle, coroutine.baseAddress, undefined,
        coroutine.wpplFn, coroutine.rejuvSteps, hist);
    },
    function(){
      var dist = makeMarginalERP(hist);

      // Save estimated normalization constant in erp (average particle weight)
      dist.normalizationConstant = coroutine.particles[0].weight;

      // Reinstate previous coroutine:
      var k = coroutine.k;
      coroutine = coroutine.oldCoroutine;

      // Return from particle filter by calling original continuation:
      k(oldStore, dist);
    },
    coroutine.particles
  );

};


////// Lightweight MH on a particle

function MHP(backToPF, particle, baseAddress, limitAddress, wpplFn, numIterations, hist) {

  this.oldStore = particle.store; // previous store at limitAddress
  this.trace = particle.trace;
  this.oldTrace = undefined;
  this.currScore = particle.score;
  this.oldScore = undefined;
  this.val = particle.value;
  this.regenFrom = undefined;
  this.backToPF = backToPF;
  this.iterations = numIterations;
  this.limitAddress = limitAddress;
  this.originalParticle = particle;
  this.hist = hist;

  if (numIterations===0) {
    backToPF(particle);
  } else {
    // Move PF coroutine out of the way and install this as the current
    // handler.
    this.oldCoroutine = coroutine;
    coroutine = this;
    coroutine.propose(); //FIXME: on final exit, will this end up calling the MH exit correctly?
  }
}

MHP.prototype.factor = function(s,k,a,sc) {
  coroutine.currScore += sc;
  if (a == coroutine.limitAddress) { //we need to exit if we've reached the fathest point of this particle...
    exit(s);
  } else {
    k(s);
  }
};

MHP.prototype.sample = function(s, k, name, erp, params, forceSample) {
  var prev = findChoice(coroutine.oldTrace, name);

  var reuse = !(prev===undefined || forceSample);
  var val = reuse ? prev.val : erp.sample(params);
  var choiceScore = erp.score(params,val);
  coroutine.trace.push({k: k, name: name, erp: erp, params: params,
                       score: coroutine.currScore, choiceScore: choiceScore,
                       val: val, reused: reuse, store: _.clone(s)});
  coroutine.currScore += choiceScore;
  k(s, val);
};


MHP.prototype.propose = function() {
  //make a new proposal:
  coroutine.regenFrom = Math.floor(Math.random() * coroutine.trace.length);
  var regen = coroutine.trace[coroutine.regenFrom];
  coroutine.oldTrace = deepCopyTrace(coroutine.trace);
  coroutine.trace = coroutine.trace.slice(0,coroutine.regenFrom);
  coroutine.oldScore = coroutine.currScore;
  coroutine.currScore = regen.score;
  coroutine.oldVal = coroutine.val;

  coroutine.sample(_.clone(regen.store), regen.k, regen.name, regen.erp, regen.params, true);
};


MHP.prototype.exit = function(s,val) {

  coroutine.val = val;

  // Did we like this proposal?
  var acceptance = mhAcceptProb(coroutine.trace, coroutine.oldTrace,
                                coroutine.regenFrom,
                                coroutine.currScore, coroutine.oldScore);

  var accepted = Math.random() < acceptance;

  if (accepted){
    coroutine.oldStore = s;
  } else {
    // If rejected, roll back trace, etc:
    coroutine.trace = coroutine.oldTrace;
    coroutine.currScore = coroutine.oldScore;
    coroutine.val = coroutine.oldVal;
  }

  // If this is the final rejuvenation run, build hist from
  // all MCMC steps, not just final step
  if (this.hist !== undefined){
    // Compute marginal distribution from (unweighted) particles
    var k = JSON.stringify(coroutine.val);
    if (this.hist[k] === undefined){
      this.hist[k] = { prob:0, val:coroutine.val };
    }
    this.hist[k].prob += 1;
  }

  coroutine.iterations -= 1;

  if (coroutine.iterations > 0) {
    coroutine.propose();
  } else {
    var newParticle = {
      continuation: coroutine.originalParticle.continuation,
      weight: coroutine.originalParticle.weight,
      value: coroutine.val,
      score: coroutine.currScore,
      store: coroutine.oldStore, // use store from latest accepted proposal
      trace: coroutine.trace
    };

    // Reinstate previous coroutine and return by calling original continuation:
    var backToPF = coroutine.backToPF;
    coroutine = coroutine.oldCoroutine;
    backToPF(newParticle);
  }
}


function pfr(s,cc, a, wpplFn, numParticles, rejuvSteps) {
  return new ParticleFilterRejuv(s,cc, a, wpplFn, numParticles, rejuvSteps);
}


////////////////////////////////////////////////////////////////////
// Simple Variational inference wrt the (pseudo)mean-field program.
// We do stochastic gradient descent on the ERP params.
// On sample statements: sample and accumulate grad-log-score, orig-score, and variational-score
// On factor statements accumulate into orig-score.

function Variational(s,k,a, wpplFn, estS) {

  this.wpplFn = wpplFn;
  this.estimateSamples = estS;
  this.numS = 0;
  this.t = 1;
  this.variationalParams = {};
  //historic gradient squared for each variational param, used for adagrad update:
  this.runningG2 = {};
  //gradient estimate per iteration:
  this.grad = {};
  //gradient of each sample used to estimate gradient:
  this.samplegrad = {};
  //running score accumulation per sample:
  this.jointScore = 0;
  this.variScore = 0;

  // Move old coroutine out of the way and install this as the current
  // handler.
  this.k = k;
  this.oldCoroutine = coroutine;
  coroutine = this;

  this.initialStore = s; // will be reinstated at the end
  this.initialAddress = a;

  //kick off the estimation:
  this.takeGradSample();
}

Variational.prototype.takeGradSample = function() {
  //reset sample info
  coroutine.samplegrad = {};
  coroutine.jointScore = 0;
  coroutine.variScore = 0;
  //get another sample
  coroutine.numS++;
  coroutine.wpplFn(coroutine.initialStore, exit, coroutine.initialAddress);
}

Variational.prototype.sample = function(s,k,a, erp, params) {
  //sample from variational dist
  if(!coroutine.variationalParams.hasOwnProperty(a)){
    //initialize at prior (for this sample)...
    coroutine.variationalParams[a] = params;
    coroutine.runningG2[a]=[0];//fixme: vec size
  }
  var vParams = coroutine.variationalParams[a];
  var val = erp.sample(vParams);

  //compute variational dist grad
  coroutine.samplegrad[a] = erp.grad(vParams, val);

  //compute target score + variational score
  coroutine.jointScore += erp.score(params, val);
  coroutine.variScore += erp.score(vParams, val);

  k(s,val); //TODO: need a?
};

Variational.prototype.factor = function(s,k,a, score) {

  //update joint score and keep going
  coroutine.jointScore += score;

  k(s); //TODO: need a?
};

Variational.prototype.exit = function(s,retval) {
  //FIXME: params are arrays, so need vector arithmetic or something..

  //update gradient estimate
  for (var a in coroutine.samplegrad) {
    if (!coroutine.grad.hasOwnProperty(a)){
      //FIXME: size param vec:
      coroutine.grad[a]=[0];
    }
    coroutine.grad[a] = vecPlus(
      coroutine.grad[a],
      vecScalarMult(coroutine.samplegrad[a],
                    (coroutine.jointScore - coroutine.variScore)));
  }

  //do we have as many samples as we need for this gradient estimate?
  if (coroutine.numS < coroutine.estimateSamples) {
    return coroutine.takeGradSample();
  }

  //we have all our samples to do a gradient step.
  //use AdaGrad update rule.
  //update variational parameters:
  for (a in coroutine.variationalParams){
    for (var i in coroutine.variationalParams[a]) {
      var grad = coroutine.grad[a][i] / coroutine.numS;
      coroutine.runningG2[a][i] += Math.pow(grad, 2);
      var weight = 1.0/Math.sqrt(coroutine.runningG2[a][i]);
//        console.log(a+" "+i+": weight "+ weight +" grad "+ grad +" vparam "+coroutine.variationalParams[a][i])
      coroutine.variationalParams[a][i] += weight*grad;
    }
  }
  coroutine.t++;
  console.log(coroutine.variationalParams);

  //if we haven't converged then do another gradient estimate and step:
  //FIXME: converence test instead of fixed number of grad steps?
  if (coroutine.t<500) {
    coroutine.grad = {};
    coroutine.numS = 0;
    return coroutine.takeGradSample();
  }

  //return variational dist as ERP:
  //FIXME
  console.log(coroutine.variationalParams);
  var dist = null;

  // Reinstate previous coroutine:
  var k = coroutine.k;
  var s = coroutine.initialStore;
  coroutine = coroutine.oldCoroutine;

  // Return from particle filter by calling original continuation:
  k(s,dist);
};

function vecPlus(a,b) {
  var c = [];
  for(var i=0;i<a.length;i++) {
    c[i] = a[i] + b[i];
  }
  return c;
}

function vecScalarMult(a,s) {
  var c = [];
  for(var i=0;i<a.length;i++) {
    c[i] = a[i]*s;
  }
  return c;
}

function vari(s,cc, a, wpplFn, estS) {
  return new Variational(s,cc, a, wpplFn, estS);
}


////////////////////////////////////////////////////////////////////
// Some primitive functions to make things simpler

function display(s,k, a, x) {
  return k(s, console.log(x));
}

// Caching for a wppl function f. caution: if f isn't deterministic
// weird stuff can happen, since caching is across all uses of f, even
// in different execuation paths.
//FIXME: use global store for caching?
function cache(s, k, a, f) {
  var c = {};
  var cf = function(s, k, a) {
    var args = Array.prototype.slice.call(arguments, 3);
    var stringedArgs = JSON.stringify(args);
    if (stringedArgs in c) {
      return k(s, c[stringedArgs]);
    } else {
      var newk = function(s, r) {
        c[stringedArgs] = r;
        return k(s, r);
      };
      return f.apply(this, [s, newk, a].concat(args));
    }
  };
  return k(s, cf);
}

// FIXME: handle fn.apply in cps transform?
function apply(s, k, a, wpplFn, args){
  return wpplFn.apply(global, [s, k, a].concat(args));
}

// FIXME: handle fn.apply in cps transform?
function apply(s, k, a, wpplFn, args){
  return wpplFn.apply(this, [s, k, a].concat(args));
}


////////////////////////////////////////////////////////////////////

module.exports = {
  _: _,
  ERP: ERP,
  Enumerate: enuPriority,
  EnumerateBreadthFirst: enuFifo,
  EnumerateDepthFirst: enuFilo,
  EnumerateLikelyFirst: enuPriority,
  MH: mh,
  PMCMC: pmc,
  ParticleFilter: pf,
  ParticleFilterRejuv: pfr,
  Variational: vari,
  bernoulliERP: bernoulliERP,
  betaERP: betaERP,
  binomialERP: binomialERP,
  cache: cache,
  coroutine: coroutine,
  dirichletERP: dirichletERP,
  discreteERP: discreteERP,
  display: display,
  erpFactor: erpFactor,
  exponentialERP: exponentialERP,
  factor: factor,
  gammaERP: gammaERP,
  gaussianERP: gaussianERP,
  gaussianFactor: gaussianFactor,
    //getAddress: getAddress,
  multinomialSample: multinomialSample,
  poissonERP: poissonERP,
  randomIntegerERP: randomIntegerERP,
  sample: sample,
  sampleWithFactor: sampleWithFactor,
  uniformERP: uniformERP,
  makeMarginalERP: makeMarginalERP,
  util: util,
  apply: apply,
  assert: assert
};<|MERGE_RESOLUTION|>--- conflicted
+++ resolved
@@ -447,12 +447,8 @@
 }
 
 function factor(s, k, a, score) {
-<<<<<<< HEAD
   assert.ok(!isNaN(score));
-  coroutine.factor(s, k, a, score);
-=======
   return coroutine.factor(s, k, a, score);
->>>>>>> 5414752b
 }
 
 function sampleWithFactor(s, k, a, dist, params, scoreFn) {
@@ -504,7 +500,7 @@
   // Run the wppl computation, when the computation returns we want it
   // to call the exit method of this coroutine so we pass that as the
   // continuation.
-  return this.wpplFn(this.s, exit, this.a);
+  return this.wpplFn(this.store, exit, this.a);
 }
 
 // The queue is a bunch of computation states. each state is a
@@ -767,19 +763,11 @@
   coroutine = this.oldCoroutine;
 
   // Return from particle filter by calling original continuation:
-<<<<<<< HEAD
-  this.k(this.oldStore, dist);
+  return this.k(this.oldStore, dist);
 }
 
 function pf(s, cc, a, wpplFn, numParticles, strict) {
-  return new ParticleFilter(s, cc, a, wpplFn, numParticles, strict == undefined ? true : strict);
-=======
-  return this.k(this.oldStore, dist);
-};
-
-function pf(s, cc, a, wpplFn, numParticles) {
-  return new ParticleFilter(s, cc, a, wpplFn, numParticles).run();
->>>>>>> 5414752b
+  return new ParticleFilter(s, cc, a, wpplFn, numParticles, strict == undefined ? true : strict).run();
 }
 
 ////////////////////////////////////////////////////////////////////
@@ -887,11 +875,7 @@
     coroutine.currScore = regen.score;
     coroutine.oldVal = val;
 
-<<<<<<< HEAD
-    coroutine.sample(_.clone(regen.store), regen.k, regen.name, regen.erp, regen.params, true);
-=======
-    return coroutine.sample(regen.store, regen.k, regen.name, regen.erp, regen.params, true);
->>>>>>> 5414752b
+    return coroutine.sample(_.clone(regen.store), regen.k, regen.name, regen.erp, regen.params, true);
   } else {
     var dist = makeMarginalERP(coroutine.returnHist);
 
@@ -970,13 +954,8 @@
 
 PMCMC.prototype.activeContinuationWithStore = function(){
   var k = last(this.activeParticle().continuations);
-<<<<<<< HEAD
   var s = _.clone(last(this.activeParticle().stores)); // FIXME: why is cloning here necessary?
-  return function(){k(s);};
-=======
-  var s = last(this.activeParticle().stores);
   return function(){ return k(s);};
->>>>>>> 5414752b
 };
 
 PMCMC.prototype.allParticlesAdvanced = function() {
@@ -1144,7 +1123,7 @@
   // Create initial particles
   for (var i=0; i<numParticles; i++) {
     var particle = {
-      continuation: function(s){wpplFn(s,exit,a);},
+      continuation: function(s){return wpplFn(s,exit,a);},
       weight: 0,
       score: 0,
       value: undefined,
@@ -1154,8 +1133,10 @@
     coroutine.particles.push(particle);
   }
 
-  // Run first particle
-  coroutine.activeParticle().continuation(coroutine.activeParticle().store);
+}
+
+ParticleFilterRejuv.prototype.run = function() {
+  return this.activeParticle().continuation(this.activeParticle().store);
 }
 
 ParticleFilterRejuv.prototype.sample = function(s, cc, a, erp, params) {
@@ -1170,7 +1151,7 @@
      val: val, reused: false,
      store: _.clone(s)});
   coroutine.activeParticle().score += choiceScore;
-  cc(s, val);
+  return cc(s, val);
 };
 
 ParticleFilterRejuv.prototype.factor = function(s,cc,a, score) {
@@ -1184,28 +1165,28 @@
     // Resample in proportion to weights
     coroutine.resampleParticles();
     //rejuvenate each particle via MH
-    util.cpsForEach(
+    return util.cpsForEach(
       function(particle, i, particles, nextK){
         // make sure mhp coroutine doesn't escape:
         assert(coroutine.isParticleFilterRejuvCoroutine);
-        new MHP(
+        return new MHP(
           function(p){
             particles[i]=p;
-            nextK();
+            return nextK();
           },
           particle, coroutine.baseAddress,
-          a, coroutine.wpplFn, coroutine.rejuvSteps);
+          a, coroutine.wpplFn, coroutine.rejuvSteps).run();
       },
       function(){
         coroutine.particleIndex = 0;
-        coroutine.activeParticle().continuation(coroutine.activeParticle().store);
+        return coroutine.activeParticle().continuation(coroutine.activeParticle().store);
       },
       coroutine.particles
     );
   } else {
     // Advance to the next particle
     coroutine.particleIndex += 1;
-    coroutine.activeParticle().continuation(coroutine.activeParticle().store);
+    return coroutine.activeParticle().continuation(coroutine.activeParticle().store);
   }
 };
 
@@ -1284,17 +1265,17 @@
   //Final rejuvenation:
   var oldStore = this.oldStore;
   var hist = {};
-  util.cpsForEach(
+  return util.cpsForEach(
     function(particle, i, particles, nextK){
       // make sure mhp coroutine doesn't escape:
       assert(coroutine.isParticleFilterRejuvCoroutine);
-      new MHP(
+      return new MHP(
         function(p){
           particles[i]=p;
-          nextK();
+          return nextK();
         },
         particle, coroutine.baseAddress, undefined,
-        coroutine.wpplFn, coroutine.rejuvSteps, hist);
+        coroutine.wpplFn, coroutine.rejuvSteps, hist).run();
     },
     function(){
       var dist = makeMarginalERP(hist);
@@ -1307,7 +1288,7 @@
       coroutine = coroutine.oldCoroutine;
 
       // Return from particle filter by calling original continuation:
-      k(oldStore, dist);
+      return k(oldStore, dist);
     },
     coroutine.particles
   );
@@ -1318,7 +1299,6 @@
 ////// Lightweight MH on a particle
 
 function MHP(backToPF, particle, baseAddress, limitAddress, wpplFn, numIterations, hist) {
-
   this.oldStore = particle.store; // previous store at limitAddress
   this.trace = particle.trace;
   this.oldTrace = undefined;
@@ -1331,24 +1311,28 @@
   this.limitAddress = limitAddress;
   this.originalParticle = particle;
   this.hist = hist;
-
-  if (numIterations===0) {
-    backToPF(particle);
+  
+  // Move PF coroutine out of the way and install this as the current
+  // handler.
+  this.oldCoroutine = coroutine;
+  coroutine = this;
+}
+
+MHP.prototype.run = function() {
+  if (this.iterations===0) {
+    coroutine = this.oldCoroutine
+    return backToPF(particle);
   } else {
-    // Move PF coroutine out of the way and install this as the current
-    // handler.
-    this.oldCoroutine = coroutine;
-    coroutine = this;
-    coroutine.propose(); //FIXME: on final exit, will this end up calling the MH exit correctly?
-  }
+    return coroutine.propose(); //FIXME: on final exit, will this end up calling the MH exit correctly?
+  }  
 }
 
 MHP.prototype.factor = function(s,k,a,sc) {
   coroutine.currScore += sc;
   if (a == coroutine.limitAddress) { //we need to exit if we've reached the fathest point of this particle...
-    exit(s);
+    return exit(s);
   } else {
-    k(s);
+    return k(s);
   }
 };
 
@@ -1362,7 +1346,7 @@
                        score: coroutine.currScore, choiceScore: choiceScore,
                        val: val, reused: reuse, store: _.clone(s)});
   coroutine.currScore += choiceScore;
-  k(s, val);
+  return k(s, val);
 };
 
 
@@ -1376,7 +1360,7 @@
   coroutine.currScore = regen.score;
   coroutine.oldVal = coroutine.val;
 
-  coroutine.sample(_.clone(regen.store), regen.k, regen.name, regen.erp, regen.params, true);
+  return coroutine.sample(_.clone(regen.store), regen.k, regen.name, regen.erp, regen.params, true);
 };
 
 
@@ -1414,7 +1398,7 @@
   coroutine.iterations -= 1;
 
   if (coroutine.iterations > 0) {
-    coroutine.propose();
+    return coroutine.propose();
   } else {
     var newParticle = {
       continuation: coroutine.originalParticle.continuation,
@@ -1428,13 +1412,13 @@
     // Reinstate previous coroutine and return by calling original continuation:
     var backToPF = coroutine.backToPF;
     coroutine = coroutine.oldCoroutine;
-    backToPF(newParticle);
+    return backToPF(newParticle);
   }
 }
 
 
 function pfr(s,cc, a, wpplFn, numParticles, rejuvSteps) {
-  return new ParticleFilterRejuv(s,cc, a, wpplFn, numParticles, rejuvSteps);
+  return new ParticleFilterRejuv(s,cc, a, wpplFn, numParticles, rejuvSteps).run();
 }
 
 
