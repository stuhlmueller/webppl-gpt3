"use strict";

var _ = require('underscore');
var PriorityQueue = require('priorityqueuejs');
var util = require('./util.js');

// Elementary Random Primitives (ERPs) are the representation of
// distributions. They can have sampling, scoring, and support
// functions. A single ERP need not hve all three, but some inference
// functions will complain if they're missing one.
//
// The main thing we can do with ERPs in WebPPL is feed them into the
// "sample" primitive to get a sample. At top level we will also have
// some "inspection" functions to visualize them?
//
// erp.sample(params) returns a value sampled from the distribution.
// erp.score(params, val) returns the log-probability of val under the distribution.
// erp.support(params) gives an array of support elements.

function ERP(sampler, scorer, supporter) {
  this.sample = sampler;
  this.score = scorer;
  this.support = supporter;
}

var bernoulli = new ERP(
  function flipSample(params) {
    var weight = params[0];
    var val = Math.random() < weight;
    return val;
  },
  function flipScore(params, val) {
    var weight = params[0];
    return val ? Math.log(weight) : Math.log(1 - weight);
  },
  function flipSupport(params) {
    return [true, false];
  }
);

//make a discrete ERP from a {val: prob, etc.} object (unormalized).
function makeMarginalERP(marginal) {
  //normalize distribution:
  var norm = 0,
  supp = [];
  for (var v in marginal) {
    norm += marginal[v];
    supp.push(v);
  }
  for (var v in marginal) {
    marginal[v] = marginal[v] / norm;
  }

  console.log("Creating distribution: ");
  console.log(marginal);

  //make an ERP from marginal:
  var dist = new ERP(
    function(params) {
      var k = marginal.length;
      var x = Math.random();
      var probAccum = 0;
      for (var i in marginal) {
        probAccum += marginal[i];
        if (probAccum >= x) {
          return i;
        } //FIXME: if x=0 returns i=0, but this isn't right if theta[0]==0...
      }
      return i;
    },
    function(params, val) {
      return Math.log(marginal[val]);
    },
    function(params) {
      return supp;
    });
  return dist;
}

function multinomialSample(theta) {
  var k = theta.length;
  var thetaSum = 0;
  for (var i = 0; i < k; i++) {
    thetaSum += theta[i];
  };
  var x = Math.random() * thetaSum;
  var probAccum = 0;
  for (var i = 0; i < k; i++) {
    probAccum += theta[i];
    if (probAccum >= x) {
      return i;
    } //FIXME: if x=0 returns i=0, but this isn't right if theta[0]==0...
  }
  return k;
}


// Inference interface: an inference function takes the current
// continuation and a WebPPL thunk (which itself has been transformed
// to take a continuation). It does some kind of inference and returns
// an ERP representing the nromalized marginal distribution on return
// values.
//
// The inference function should install a coroutine object that
// provides sample, factor, and exit.
//
// sample and factor are the co-routine handlers: they get call/cc'ed
// from the wppl code to handle random stuff.
//
// The inference function passes exit to the wppl fn, so that it gets
// called when the fn is exited, it can call the inference cc when
// inference is done to contintue the program.


// This global variable tracks the current coroutine, sample and
// factor use it to interface with the inference algorithm. Default
// setting throws an error on factor calls.
var coroutine = {
  sample: function(cc, erp, params) {
    cc(erp.sample(params));
  }, //sample and keep going
  factor: function() {
    throw "factor allowed only inside inference.";
  },
  exit: function(r) {
    return r;
  }
};

// Functions that call methods of whatever the coroutine is set to
// when called, we do it like this so that 'this' will be set
// correctly to the coroutine object.
function sample(k, dist, params) {
  coroutine.sample(k, dist, params);
}

function factor(k, score) {
  coroutine.factor(k, score);
}

function exit(retval) {
  coroutine.exit(retval);
}


////////////////////////////////////////////////////////////////////
// Forward sampling
//
// Simply samples at each random choice. throws an error on factor,
// since we aren't doing any normalization / inference.

function Forward(cc, wpplFn) {
  this.cc = cc;

  // Move old coroutine out of the way and install this as the
  // current handler.
  this.old_coroutine = coroutine;
  coroutine = this;

  // Run the wppl computation, when the computation returns we want
  // it to call the exit method of this coroutine so we pass that as
  // the continuation.
  wpplFn(exit);
}

Forward.prototype.sample = function(cc, erp, params) {
  cc(erp.sample(params)); //sample and keep going
};

Forward.prototype.factor = function(cc, score) {
  throw "'factor' is not allowed inside Forward.";
};

Forward.prototype.exit = function(retval) {
  // Return value of the wppl fn as a delta erp
  var dist = new ERP(
    function() {
      return retval;
    },
    function(p, v) {
      return (v == retval) ? 0 : -Infinity;
    });

  // Put old coroutine back, and return dist
  coroutine = this.old_coroutine;
  this.cc(dist);
}

// Helper wraps with 'new' to make a new copy of Forward and set
// 'this' correctly..
function fw(cc, wpplFn) {
  return new Forward(cc, wpplFn);
}


////////////////////////////////////////////////////////////////////
// Enumeration
//
// Depth-first enumeration of all the paths through the computation.

function Enumerate(k, wpplFn, max_ex) {

  this.score = 0; //used to track the score of the path currently being explored
  this.queue = new PriorityQueue(
    function(a, b){return b.score-a.score;}); //queue of states that we have yet to explore
  this.marginal = {}; //we will accumulate the marginal distribution here
<<<<<<< HEAD
  this.exs = 0 //keep track of number of full executions expanded
  this.max_ex = max_ex || 1000
=======
  this.steps = 0; //keep track of number of choices expanded
    this.max_steps = max_steps || 1000;
>>>>>>> 090bab39

  //move old coroutine out of the way and install this as the current handler
  this.k = k;
  this.old_coroutine = coroutine;
  coroutine = this;

  //run the wppl computation, when the computation returns we want it to call the exit method of this coroutine so we pass that as the continuation.
  wpplFn(exit);
}


// The queue is a bunch of computation states. each state is a
// continuation, a value to apply it to, and a score.
//
// This function runs the highest priority state in the queue. Currently priority is score, but could be adjusted to give depth-first or breadth-first or some other search strategy

Enumerate.prototype.nextInQueue = function() {
  var next_state = this.queue.deq();
  this.score = next_state.score;
<<<<<<< HEAD
=======
  this.steps++;
>>>>>>> 090bab39
  next_state.continuation(next_state.value);
}



Enumerate.prototype.sample = function(cc, dist, params) {

  // Find support of this erp:
  if (!dist.support) {
    throw "Enumerate can only be used with ERPs that have support function.";
  }
  var supp = dist.support(params);

  // For each value in support, add the continuation paired with
  // support value and score to queue:
  for (var s in supp) {
    var state = {
      continuation: cc,
      value: supp[s],
      score: this.score + dist.score(params, supp[s])
    };
      this.queue.enq(state);
  }

  // Call the next state on the queue
  this.nextInQueue();
};

Enumerate.prototype.factor = function(cc, score) {
  //update score and continue
  this.score += score;
  cc();
};

Enumerate.prototype.exit = function(retval) {

  //have reached an exit of the computation. accumulate probability into retval bin.
  if (this.marginal[retval] == undefined) {
    this.marginal[retval] = 0;
  }
  this.marginal[retval] += Math.exp(this.score);
    
  //increment the completed execution counter
  this.exs++

  //if anything is left in queue do it:
<<<<<<< HEAD
  if (this.queue.length > 0 && this.exs<this.max_ex) {
=======
  if (this.queue.size() > 0 && this.steps<this.max_steps) {
>>>>>>> 090bab39
    this.nextInQueue();
  } else {
    var marginal = this.marginal;
    var dist = makeMarginalERP(marginal);
    //reinstate previous coroutine:
    coroutine = this.old_coroutine;
    //return from enumeration by calling original continuation:
    this.k(dist);
  }
};


//helper wraps with 'new' to make a new copy of Enumerate and set 'this' correctly..
function enu(cc, wpplFn, max_ex) {
  return new Enumerate(cc, wpplFn, max_ex);
}


////////////////////////////////////////////////////////////////////
// Particle filtering
//
// Sequential importance re-sampling, which treats 'factor' calls as
// the synchronization / intermediate distribution points.

function copyParticle(particle){
  return {
    continuation: particle.continuation,
    weight: particle.weight,
    value: particle.value
  };
}

function ParticleFilter(k, wpplFn, numParticles) {

  this.particles = [];
  this.particleIndex = 0;  // marks the active particle

  // Create initial particles
  for (var i=0; i<numParticles; i++) {
    var particle = {
      continuation: function(){wpplFn(exit);},
      weight: 0,
      value: undefined
    };
    this.particles.push(particle);
  }

  // Move old coroutine out of the way and install this as the current
  // handler.
  this.k = k;
  this.old_coroutine = coroutine;
  coroutine = this;

  // Run first particle
  this.activeParticle().continuation();
}

ParticleFilter.prototype.sample = function(cc, erp, params) {
  cc(erp.sample(params));
};

ParticleFilter.prototype.factor = function(cc, score) {
  // Update particle weight
  this.activeParticle().weight += score;
  this.activeParticle().continuation = cc;

  if (this.allParticlesAdvanced()){
    // Resample in proportion to weights
    this.resampleParticles();
    this.particleIndex = 0;
  } else {
    // Advance to the next particle
    this.particleIndex += 1;
  }
  this.activeParticle().continuation();
};

ParticleFilter.prototype.activeParticle = function() {
  return this.particles[this.particleIndex];
};

ParticleFilter.prototype.allParticlesAdvanced = function() {
  return ((this.particleIndex + 1) == this.particles.length);
};

function expWeight(particle){
  // TODO: convert resampling to log weights
  return Math.exp(particle.weight);
}

ParticleFilter.prototype.resampleParticles = function() {
  // Residual resampling following Liu 2008; p. 72, section 3.4.4

  var m = this.particles.length;
  var W = util.sum(_.map(this.particles, expWeight));

  // Compute list of retained particles
  var retainedParticles = [];
  var retainedCounts = [];
  _.each(
    this.particles,
    function(particle){
      var numRetained = Math.floor(m * (expWeight(particle) / W));
      for (var i=0; i<numRetained; i++){
        retainedParticles.push(copyParticle(particle));
      }
      retainedCounts.push(numRetained);
    });

  // Compute new particles
  var numNewParticles = m - retainedParticles.length;
  var newWeights = [];
  var w;
  for (var i in this.particles){
    w = m * (expWeight(this.particles[i]) / W) - retainedCounts[i];
    newWeights.push(w);
  }
  var newParticles = [];
  var j;
  for (var i=0; i<numNewParticles; i++){
    j = multinomialSample(newWeights);
    newParticles.push(copyParticle(this.particles[j]));
  }

  // Particles after update: Retained + new particles
  this.particles = newParticles.concat(retainedParticles);

  // Reset all weights
  _.each(
    this.particles,
    function(particle){
      particle.weight = Math.log(W / m);
    });
};

ParticleFilter.prototype.exit = function(retval) {

  this.activeParticle().value = retval;

  // Wait for all particles to reach exit before computing
  // marginal distribution from particles
  if (!this.allParticlesAdvanced()){
    this.particleIndex += 1;
    return this.activeParticle().continuation();
  }

  // Compute marginal distribution from (unweighted) particles
  var hist = {};
  _.each(
    this.particles,
    function(particle){
      hist[particle.value] = (hist[particle.value] || 0) + 1;
    });
  var dist = makeMarginalERP(hist);

  // Reinstate previous coroutine:
  coroutine = this.old_coroutine;

  // Return from particle filter by calling original continuation:
  this.k(dist);
};

function pf(cc, wpplFn, numParticles) {
  return new ParticleFilter(cc, wpplFn, numParticles);
}


////////////////////////////////////////////////////////////////////
// Some primitive functions to make things simpler

function display(k, x) {
  k(console.log(x));
}

function callPrimitive(k, f) {
  var args = Array.prototype.slice.call(arguments, 2);
  k(f.apply(f, args));
}

// Caching for a wppl function f. caution: if f isn't deterministic
// weird stuff can happen, since caching is across all uses of f, even
// in different execuation paths.
function cache(k, f) {
  var c = {};
  var cf = function(k) {
    var args = Array.prototype.slice.call(arguments, 1);
    if (args in c) {
      k(c[args]);
    } else {
      var newk = function(r) {
        c[args] = r;
        k(r);
      };
      f.apply(this, [newk].concat(args));
    }
  };
  k(cf);
}

function plus(k, x, y) {
  k(x + y);
};

function minus(k, x, y) {
  k(x - y);
};

function times(k, x, y) {
  k(x * y);
};

function and(k, x, y) {
  k(x && y);
};

function or(k, x, y) {
  k(x || y);
};


////////////////////////////////////////////////////////////////////

module.exports = {
  ERP: ERP,
  bernoulli: bernoulli,
  Forward: fw,
  Enumerate: enu,
  ParticleFilter: pf,
  //coroutine: coroutine,
  sample: sample,
  factor: factor,
  display: display,
  callPrimitive: callPrimitive,
  cache: cache,
  plus: plus,
  minus: minus,
  times: times,
  and: and,
  or: or
};<|MERGE_RESOLUTION|>--- conflicted
+++ resolved
@@ -204,13 +204,8 @@
   this.queue = new PriorityQueue(
     function(a, b){return b.score-a.score;}); //queue of states that we have yet to explore
   this.marginal = {}; //we will accumulate the marginal distribution here
-<<<<<<< HEAD
   this.exs = 0 //keep track of number of full executions expanded
   this.max_ex = max_ex || 1000
-=======
-  this.steps = 0; //keep track of number of choices expanded
-    this.max_steps = max_steps || 1000;
->>>>>>> 090bab39
 
   //move old coroutine out of the way and install this as the current handler
   this.k = k;
@@ -230,10 +225,6 @@
 Enumerate.prototype.nextInQueue = function() {
   var next_state = this.queue.deq();
   this.score = next_state.score;
-<<<<<<< HEAD
-=======
-  this.steps++;
->>>>>>> 090bab39
   next_state.continuation(next_state.value);
 }
 
@@ -280,11 +271,7 @@
   this.exs++
 
   //if anything is left in queue do it:
-<<<<<<< HEAD
   if (this.queue.length > 0 && this.exs<this.max_ex) {
-=======
-  if (this.queue.size() > 0 && this.steps<this.max_steps) {
->>>>>>> 090bab39
     this.nextInQueue();
   } else {
     var marginal = this.marginal;
