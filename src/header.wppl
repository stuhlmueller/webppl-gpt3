'no caching';

// Distributions (note: this gets macro transformed)

defineDistConstructors(
    Bernoulli
    MultivariateBernoulli
    Uniform
    RandomInteger
    Gaussian
    MultivariateGaussian
    DiagCovGaussian
    TensorGaussian
    Cauchy
    Discrete
    Gamma
    Exponential
    Beta
    Binomial
    Multinomial
    Poisson
    Dirichlet
    LogisticNormal
    LogitNormal
    IspNormal
    Categorical
    Delta);

// Helpers to sample from distributions.

var bernoulli = function(arg) {
  var params = util.isObject(arg) ? arg : {p: arg};
  return sample(Bernoulli(params));
};

var randomInteger = function(arg) {
  var params = util.isObject(arg) ? arg : {n: arg};
  return sample(RandomInteger(params));
};

var discrete = function(arg) {
  var params = util.isObject(arg) ? arg : {ps: arg};
  return sample(Discrete(params));
};

var multinomial = function(arg1, arg2) {
  var params = util.isObject(arg1) ? arg1 : {ps: arg1, n: arg2};
  return sample(Multinomial(params));
};

var gaussian = function(arg1, arg2) {
  var params = util.isObject(arg1) ? arg1 : {mu: arg1, sigma: arg2};
  return sample(Gaussian(params));
};

var multivariateGaussian = function(arg1, arg2) {
  var params = util.isObject(arg1) ? arg1 : {mu: arg1, cov: arg2};
  return sample(MultivariateGaussian(params));
};

var cauchy = function(arg1, arg2) {
  var params = util.isObject(arg1) ? arg1 : {location: arg1, scale: arg2};
  return sample(Cauchy(params));
};

var uniform = function(arg1, arg2) {
  var params = util.isObject(arg1) ? arg1 : {a: arg1, b: arg2};
  return sample(Uniform(params));
};

var dirichlet = function(arg) {
  var params = util.isObject(arg) ? arg : {alpha: arg};
  return sample(Dirichlet(params));
};

var poisson = function(arg) {
  var params = util.isObject(arg) ? arg : {mu: arg};
  return sample(Poisson(params));
};

var binomial = function(arg1, arg2) {
  var params = util.isObject(arg1) ? arg1 : {p: arg1, n: arg2};
  return sample(Binomial(params));
};

var beta = function(arg1, arg2) {
  var params = util.isObject(arg1) ? arg1 : {a: arg1, b: arg2};
  return sample(Beta(params));
};

var exponential = function(arg) {
  var params = util.isObject(arg) ? arg : {a: arg};
  return sample(Exponential(params));
};

var gamma = function(arg1, arg2) {
  var params = util.isObject(arg1) ? arg1 : {shape: arg1, scale: arg2};
  return sample(Gamma(params));
};

var diagCovGaussian = function(arg1, arg2) {
  var params = util.isObject(arg1) ? arg1 : {mu: arg1, sigma: arg2};
  return sample(DiagCovGaussian(params));
};

var multivariateBernoulli = function(arg) {
  var params = util.isObject(arg) ? arg : {ps: arg};
  return sample(MultivariateBernoulli(params));
};

var tensorGaussian = function(arg1, arg2, arg3) {
  var params = util.isObject(arg1) ? arg1 : {mu: arg1, sigma: arg2, dims: arg3};
  return sample(TensorGaussian(params));
};

var logisticNormal = function(arg1, arg2) {
  var params = util.isObject(arg1) ? arg1 : {mu: arg1, sigma: arg2};
  return sample(LogisticNormal(params));
};

var logitNormal = function(arg1, arg2, arg3, arg4) {
  var params = util.isObject(arg1) ? arg1 : {mu: arg1, sigma: arg2, a: arg3, b: arg4};
  return sample(LogitNormal(params));
};

// Other distribution helpers

var flip = function(p) {
  var params = {p: (p !== undefined) ? p : .5};
  return sample(Bernoulli(params));
};

var categorical = function(arg1, arg2) {
  var params = util.isObject(arg1) ? arg1 : {ps: arg1, vs: arg2};
  return params.vs[discrete(params.ps)];
};

var delta = function(arg) {
  var params = util.isObject(arg) ? arg : {v: arg};
  return sample(Delta(params));
};

var uniformDraw = function(arg) {
  var vs = util.isObject(arg) ? arg.vs : arg;
  return vs[sample(RandomInteger({n: vs.length}))];
};

var serializeDist = function(d) {
  return dists.serialize(d);
};

var deserializeDist = function(JSONString) {
  return dists.deserialize(JSONString);
};

// Drift kernel helpers

var gaussianDrift = function(params) {
  return sample(Gaussian(_.omit(params, 'width')), {
    driftKernel: function(prevVal) {
      var width = _.has(params, 'width') ? params.width : params.sigma * 0.7;
      return Gaussian({mu: prevVal, sigma: width});
    }
  });
};

var dirichletDrift = function(params) {
  return sample(Dirichlet(_.omit(params, 'concentration')), {
    driftKernel: function(prevVal) {
      var c = _.has(params, 'concentration') ? params.concentration : 10;
      var alpha = T.mul(prevVal, c);
      return Dirichlet({alpha: alpha});
    }
  });
};

var uniformDrift = function(params) {
  return sample(Uniform(_.omit(params, 'width')), {
    driftKernel: function(prevVal) {
      var width = _.has(params, 'width') ? params.width : 0.1;
      var a = Math.max(params.a, prevVal - width);
      var b = Math.min(params.b, prevVal + width);
      return Uniform({a: a, b: b});
    }
  });
};

// XRPs

var makeBetaBernoulli = function(pseudocounts) {
  globalStore.BBindex = 1 + (globalStore.BBindex || 0);
  var bbname = 'BB' + globalStore.BBindex;
  globalStore[bbname] = pseudocounts;
  return function() {
    var pc = globalStore[bbname];  // get current sufficient stats
    var val = sample(Bernoulli({p: pc[0] / (pc[0] + pc[1])}));  // sample from predictive.
    globalStore[bbname] = [pc[0] + val, pc[1] + !val];  // update sufficient stats
    return val;
  };
};

var makeDirichletDiscrete = function(pseudocounts) {
  var addCount = function(a, i, j) {
    var j = j || 0;
    if (a.length === 0) {
      return [];
    } else {
      return [a[0] + (i === j)].concat(addCount(a.slice(1), i, j + 1));
    }
  };
  globalStore.DDindex = 1 + (globalStore.DDindex || 0);
  var ddname = 'DD' + globalStore.DDindex;
  globalStore[ddname] = pseudocounts;
  return function() {
    var pc = globalStore[ddname];  // get current sufficient stats
    var val = sample(Discrete({ps: pc}));  // sample from predictive. (doesn't need to be normalized.)
    globalStore[ddname] = addCount(pc, val); // update sufficient stats
    return val;
  };
};

var mem = function(f) {
  globalStore.memIndex = 1 + (globalStore.memIndex || 0);
  var key = 'mem' + globalStore.memIndex;
  return function() {
    var stringedArgs = key + util.serialize(arguments);
    if (_.has(globalStore, stringedArgs)) {
      return globalStore[stringedArgs];
    } else {
      var val = apply(f, arguments);
      globalStore[stringedArgs] = val;
      return val;
    }
  };
};

var isEven = function(v) {
  return v % 2 === 0;
};
var isOdd = function(v) {
  return v % 2 != 0;
};

var idF = function(x) {
  return x;
};
var constF = function(f) {
  return function() {
    return f;
  };
};
var falseF = function() {
  return false;
};
var trueF = function() {
  return true;
};

// Probability computations & calculations

var MAP = function(dist) {
  return dist.MAP();
};

var expectation = function(dist, func) {
  var f = func || idF;
  var supp = dist.support();
  return reduce(function(s, acc) {
    return acc + Math.exp(dist.score(s)) * f(s);
  }, 0, supp);
};

var entropy = function(dist) {
  return dist.entropy();
};

// Data structures & higher-order functions

var append = function(a, b) {
  return a.concat(b);
};
var cons = function(a, b) {
  return [a].concat(b);
};
var snoc = function(a, b) {
  return a.concat([b]);
};

var first = function(xs) {
  return xs[0];
};
var second = function(xs) {
  return xs[1];
};
var third = function(xs) {
  return xs[2];
};
var fourth = function(xs) {
  return xs[3];
};
var secondLast = function(xs) {
  return xs[xs.length - 2];
};
var last = function(xs) {
  return xs[xs.length - 1];
};

var most = function(xs) {
  return xs.slice(0, xs.length - 1);
}

var rest = function(xs) {
  return xs.slice(1);
};

var map_helper = function(i, j, f) {
  var n = j - i + 1;
  if (n == 0) {
    return []
  } else if (n == 1) {
    return [f(i)];
  } else {
    var n1 = Math.ceil(n / 2);
    return map_helper(i, i + n1 - 1, f).concat(map_helper(i + n1, j, f));
  }
}

// recursively split input array so that we only call
// concat a logarithmic number of times
var map = function(fn, l) {
  return map_helper(0, l.length - 1, function(i) { return fn(l[i]) })
}

// assumes that length l1 == length l2
var map2 = function(fn, l1, l2) {
  return map_helper(0, l1.length - 1, function(i) { return fn(l1[i], l2[i]) })
}

// sugar for map(f, [0,1,...,n-1])
var mapN = function(fn, n) {
  return map_helper(0, n - 1, function(i) { return fn(i) })
}

var mapIndexed = function(fn, l) {
  return map_helper(0, l.length - 1, function(i) { return fn(i, l[i]) })
}

var mapObject = function(fn, obj) {
  return _.object(
      map(
      function(kv) {
        return [kv[0], fn(kv[0], kv[1])]
      },
      _.pairs(obj))
  );
};

var reduce = function(fn, init, ar) {
  var n = ar.length;
  var helper = function(i) {
    if (i === n) {
      return init
    } else {
      return fn(ar[i], helper(i + 1))
    }
  }

  return helper(0);
};

var sum = function(l) {
  return reduce(function(a, b) { return a + b; }, 0, l);
};
var product = function(l) {
  return reduce(function(a, b) { return a * b; }, 1, l);
};

var listMean = function(l) {
  return sum(l) / l.length;
};
var listVar = function(l, mu) {
  var mu = mu === undefined ? listMean(l) : mu;
  return reduce(function(a, acc) {
    return acc + (a - mu) * (a - mu);
  }, 0, l) / l.length;

};
var listStdev = function(l, mu) {
  return Math.sqrt(listVar(l, mu));
};

var normalize = function(xs) {
  var Z = sum(xs);
  return map(function(x) {
    return x / Z;
  }, xs);
};

var all = function(p, l) {
  return reduce(function(x, acc) {
    return acc && p(x);
  }, true, l);
};

var any = function(p, l) {
  return reduce(function(x, acc) {
    return acc || p(x);
  }, false, l);
};

var zip = function(xs, ys) {
  return map2(function(x, y) { return [x, y]},
              xs,
              ys)
};

var filter = function(fn, ar) {
  var helper = function(i, j) {
    var n = j - i + 1;
    if (n == 0) {
      return [];
    } else if (n == 1) {
      return (fn(ar[i]) ? [ar[i]] : []);
    } else {
      var n1 = Math.ceil(n / 2);
      return helper(i, i + n1 - 1).concat(helper(i + n1, j));
    }
  }

  return helper(0, ar.length - 1)
};

var find = function(f, ar) {
  var n = ar.length;
  var helper = function(i) {
    if (i === n) {
      return undefined;
    } else if (f(ar[i])) {
      return ar[i];
    } else {
      return helper(i + 1);
    }
  }
  return helper(0);
};

var remove = function(a, ar) {
  return filter(function(e) {
    return a != e;
  }, ar);
};


var minWith = function(f, ar) {
  var fn = function(_ar, _best) {
    if (_ar.length === 0) {
      return _best;
    } else if (_ar[0][1] < _best[1]) {
      return fn(_ar.slice(1), _ar[0]);
    } else {
      return fn(_ar.slice(1), _best);
    }
  };
  return fn(zip(ar, map(f, ar)), [Infinity, Infinity]);
};

var maxWith = function(f, ar) {
  var fn = function(_ar, _best) {
    if (_ar.length === 0) {
      return _best;
    } else if (_ar[0][1] > _best[1]) {
      return fn(_ar.slice(1), _ar[0]);
    } else {
      return fn(_ar.slice(1), _best);
    }
  };
  return fn(zip(ar, map(f, ar)), [-Infinity, -Infinity]);
};

// bin array into items satisfying a predicate p and items not satifying it
var span = function(p, ar) {
  var n = ar.length;
  var helper = function(i, _ts, _fs) {
    return (i === n ?
            [_ts, _fs] :
            (p(ar[i]) ?
             helper(i + 1, snoc(_ts, ar[i]), _fs) :
             helper(i + 1, _ts, snoc(_fs, ar[i]))));
  };
  return helper(0, [], []);
};

// group array items by a comparator
// NB: there is still room for optimization here
var groupBy = function(cmp, ar) {
  if (ar.length === 0) {
    return [];
  } else {
    var x = ar[0];
    var sp = span(function(b) { return cmp(x, b); }, ar.slice(1));
    return [cons(x, sp[0])].concat(groupBy(cmp, sp[1]));
  }
};

var repeat = function(n, fn) {
  var helper = function(m) {
    if (m == 0) {
      return [];
    } else if (m == 1) {
      return [fn()];
    } else {
      var m1 = Math.ceil(m / 2),
          m2 = m - m1;
      return helper(m1).concat(helper(m2));
    }
  }

  return helper(n);
}

var compose = function(f, g) {
  return function(x) {
    return f(g(x));
  };
};

var everyOther = function(l) {
  return l.length <= 1 ? l : [l[0]].concat(everyOther(l.slice(2)));
};

var _merge = function(l1, l2, pred, key) {
  return (l1.length === 0 ?
          l2 :
          (l2.length === 0 ?
           l1 :
           (pred(key(l1[0]), key(l2[0])) ?
            [l1[0]].concat(_merge(l1.slice(1), l2, pred, key)) :
            [l2[0]].concat(_merge(l1, l2.slice(1), pred, key)))));
};

var _sort = function(l, pred, key) {
  return ((l.length <= 1) ?
          l :
          _merge(_sort(everyOther(l), pred, key),
                 _sort(everyOther(l.slice(1)), pred, key),
                 pred,
                 key));
};

var lt = function(a, b) {
  return a < b;
};

var gt = function(a, b) {
  return a > b;
};

var sort = function(l, pred, key) {
  return _sort(l, (pred || lt), (key || idF));
};

var sortOn = function(l, key, pred) {
  return _sort(l, (pred || lt), key);
};

var condition = function(bool) {
  factor(bool ? 0 : -Infinity);
};

var observe = function(dist, val) {
  if (val !== undefined) {
    factor(dist.score(val));
    return val;
  } else {
    return sample(dist);
  }
};

var MH = function(wpplFn, samples, burn) {
  return MCMC(wpplFn, { samples: samples, burn: burn });
};

var ParticleFilter = function(wpplFn, particles) {
  return SMC(wpplFn, { particles: particles, rejuvSteps: 0 });
};

var ParticleFilterRejuv = function(wpplFn, particles, rejuvSteps) {
  return SMC(wpplFn, { particles: particles, rejuvSteps: rejuvSteps });
};

var SampleGuide = function(wpplFn, options) {
  return ForwardSample(wpplFn, _.extendOwn({guide: true}, _.omit(options, 'guide')));
};

var OptimizeThenSample = function(wpplFn, options) {
  var params = Optimize(wpplFn, _.omit(options, 'samples'));
  var opts = _.extendOwn({params: params}, _.pick(options, 'samples', 'verbose'));
  return SampleGuide(wpplFn, opts);
};

var Infer = function(options, wpplFn) {
  if (!util.isObject(options)) {
    util.fatal('Infer: expected first argument to be an options object.');
  }
  if (!_.isFunction(wpplFn)) {
    util.fatal('Infer: expected second argument to be a function.');
  }

  // Map from camelCase options to PascalCase coroutine names. Also
  // used to ensure the supplied method name is a valid inference
  // routine.
  var methodMap = {
    SMC: SMC,
    MCMC: MCMC,
    PMCMC: PMCMC,
    asyncPF: AsyncPF,
    rejection: Rejection,
    enumerate: Enumerate,
    incrementalMH: IncrementalMH,
    forward: ForwardSample,
    optimize: OptimizeThenSample
  };

  var methodName = options.method;
  if (methodName === undefined) {
    util.fatal('Infer: the \'method\' option must be specified.');
  }
  if (!_.has(methodMap, methodName)) {
    var methodNames = _.keys(methodMap);
    var msg = 'Infer: \'' + methodName +
        '\' is not a valid method. The following methods are available: ' +
        methodNames.join(', ') + '.';
    util.fatal(msg);
  }
  var method = methodMap[methodName];
  return method(wpplFn, _.omit(options, 'method'));
};

<<<<<<< HEAD
// Convenience functions to create parameters.

// Uses:
//   paramScalar([name])
//   paramScalar(mu, sigma, [name])
// Argument cases:
//   0: mu = 0, sigma = 0.1, name = undefined
//   1: mu = 0, sigma = 0.1, name = a0
//   2: mu = a0, sigma = a1, name = undefined
//   3: mu = a0, sigma = a1, name = a2
var paramScalar = function() {
  var na = arguments.length;
  var mu = na <= 1 || (arguments[0] === undefined) ? 0 : arguments[0];
  var sigma = na <= 1 || (arguments[1] === undefined) ? 0.1 : arguments[1];
  var name = na === 1 ? arguments[0] : na === 3 ? arguments[2] : undefined;
  return ad.tensorEntry(paramTensor([1], mu, sigma, name), 0);
};

// Uses:
//   paramVector(n, [name])
//   paramVector(n, mu, sigma, [name])
// Argument cases:
//   1: mu = 0, sigma = 0.1, name = undefined
//   2: mu = 0, sigma = 0.1, name = a1
//   3: mu = a1, sigma = a2, name = undefined
//   4: mu = a1, sigma = a2, name = a3
var paramVector = function(n) {
  var na = arguments.length;
  var mu = na <= 2 || (arguments[1] == undefined) ? 0 : arguments[1];
  var sigma = na <= 2 || (arguments[2] == undefined) ? 0.1 : arguments[2];
  var name = na === 2 ? arguments[1] : na === 4 ? arguments[3] : undefined;
  return paramTensor([n, 1], mu, sigma, name);
};

// Uses:
//   paramMatrix(n, m, [name])
//   paramMatrix(n, m, mu, sigma, [name])
// Argument cases:
//   2: mu = 0, sigma = 0.1, name = undefined
//   3: mu = 0, sigma = 0.1, name = a2
//   4: mu = a2, sigma = a3, name = undefined
//   5: mu = a2, sigma = a3, name = a4
var paramMatrix = function(n, m) {
  var na = arguments.length;
  var mu = na <= 3 || (arguments[2] === undefined) ? 0 : arguments[2];
  var sigma = na <= 3 || (arguments[3] === undefined) ? 0.1 : arguments[3];
  var name = na === 3 ? arguments[2] : na === 5 ? arguments[4] : undefined;
  return paramTensor([n, m], mu, sigma, name);
=======
// Convenience function to create scalar valued parameters.
var scalarParam = function(mean, sd) {
  return ad.tensor.get(tensorParam([1], mean, sd), 0);
};

var param = function(a1, a2, a3) {
  return _.isArray(a1) ? tensorParam(a1, a2, a3) : scalarParam(a1, a2);
>>>>>>> c74afd99
};


// Convenience functions for building tensors out of scalars
var Vector = function(arr) {
  var n = arr.length;
  var t = ad.tensor.fromScalars(arr);
  return ad.tensor.reshape(t, [n, 1]);
};
var Matrix = function(arr) {
  var n = arr.length;
  var m = arr[0].length;
  var t = ad.tensor.fromScalars(_.flatten(arr));
  return ad.tensor.reshape(t, [n, m]);
};
var Tensor = function(dims, arr) {
  var t = ad.tensor.fromScalars(arr);
  return ad.tensor.reshape(t, dims);
};
<|MERGE_RESOLUTION|>--- conflicted
+++ resolved
@@ -636,7 +636,6 @@
   return method(wpplFn, _.omit(options, 'method'));
 };
 
-<<<<<<< HEAD
 // Convenience functions to create parameters.
 
 // Uses:
@@ -685,15 +684,6 @@
   var sigma = na <= 3 || (arguments[3] === undefined) ? 0.1 : arguments[3];
   var name = na === 3 ? arguments[2] : na === 5 ? arguments[4] : undefined;
   return paramTensor([n, m], mu, sigma, name);
-=======
-// Convenience function to create scalar valued parameters.
-var scalarParam = function(mean, sd) {
-  return ad.tensor.get(tensorParam([1], mean, sd), 0);
-};
-
-var param = function(a1, a2, a3) {
-  return _.isArray(a1) ? tensorParam(a1, a2, a3) : scalarParam(a1, a2);
->>>>>>> c74afd99
 };
 
 
