--- conflicted
+++ resolved
@@ -20,6 +20,10 @@
   return sample(uniformERP, [a, b]);
 };
 
+var uniformDraw = function(l) {
+  return l[sample(randomIntegerERP, [l.length])];
+};
+
 var dirichlet = function(alpha){
   return sample(dirichletERP, alpha);
 };
@@ -44,41 +48,6 @@
   return sample(gammaERP, [shape, scale]);
 };
 
-<<<<<<< HEAD
-var uniformDraw = function(l) {
-  return l[sample(randomIntegerERP, [l.length])];
-};
-
-var expectation = function(erp,f){
-  return mapReduce1(plus,
-                    function(s){return Math.exp(erp.score([],s))*f(s);},
-                    erp.support([]));
-};
-
-var entropy = function(erp){
-  return -mapReduce1(plus,
-                     function(s){var lp = erp.score([],s);
-                                 return Math.exp(lp)*lp; },
-                     erp.support([]));
-};
-
-var idF = function(x) { return x; };
-var constF = function(n) { return function() { return n; }; };
-var falseF = function() { return false; };
-var trueF = function() { return true; };
-
-var append = function(a,b) { return a.concat(b); };
-var cons = function(a,b) { return [a].concat(b); };
-var snoc = function(a,b) { return a.concat([b]); };
-
-var plus = function(a, b) { return a+b; };
-var minus = function(a, b) { return a-b; };
-var mult = function(a, b) { return a*b; };
-var div = function(a, b) { return a/b; };
-
-var isEven = function(v) {return v%2 == 0;};
-var isOdd = function(v) {return v%2 != 0;};
-=======
 
 // XRPs
 
@@ -159,7 +128,6 @@
 var fourth = function(xs) { return xs[3]; };
 var secondLast = function(xs){ return xs[xs.length - 2]; };
 var last = function(xs){ return xs[xs.length - 1]; };
->>>>>>> d7587778
 
 var map = function(fn,ar) {
   return ar.length==0 ? [] : [fn(ar[0])].concat(map(fn, ar.slice(1)));
@@ -176,29 +144,12 @@
 };
 
 var mapReduce = function(f,init,g,ar){
-<<<<<<< HEAD
-  // specialized to above reduce
   return reduce(function(a,b) { return f(g(a),b); }, g(init), ar);
 };
 
-var mapReduce1 = function(f,g,ar){
-  // specialized to above reduce and without identity
-  return reduce(function(a,b) { return f(g(a),b); }, g(ar[ar.length-1]), ar.slice(0,-1));
-};
-
 var sum = function(l) { return reduce(plus, 0, l); };
+
 var product = function(l) { return reduce(mult, 1, l); };
-
-var all = function(p,l) { return mapReduce1(function(a,b){ return a & b; }, p, l); };
-var any = function(p,l) { return mapReduce1(function(a,b){ return a | b; }, p, l); };
-=======
-  return reduce(function(a,b) { return f(g(a),b); }, g(init), ar);
-};
-
-var sum = function(l) { return reduce(plus, 0, l); };
-
-var product = function(l) { return reduce(mult, 1, l); };
->>>>>>> d7587778
 
 var zip = function(xs, ys){
   return xs.length == 0
@@ -217,49 +168,27 @@
 };
 
 var remove = function(a,ar) {
-<<<<<<< HEAD
-  return filter(function(e) { return a != e; }, ar);
+  return filter(function(e) { return a != e;}, ar);
 };
 
 var drop = function(n,ar) { return n > ar.length ? [] : ar.slice(n); };
+
 var take = function(n,ar) { return n >= ar.length ? ar : ar.slice(0,n); };
+
 var dropWhile = function(p, ar) {
   return p(ar[0]) ? dropWhile(p,ar.slice(1)) : ar;
 };
-=======
-  return filter(function(e) { return a != e;}, ar);
-};
-
-var drop = function(n,ar) { return n > ar.length ? [] : ar.slice(n); };
-
-var take = function(n,ar) { return n >= ar.length ? ar : ar.slice(0,n); };
-
-var dropWhile = function(p, ar) {
-  return p(ar[0]) ? dropWhile(p,ar.slice(1)) : ar;
-};
-
->>>>>>> d7587778
+
 var takeWhile = function(p, ar) {
   return p(ar[0]) ? cons(ar[0],takeWhile(p,ar.slice(1))) : [];
 };
 
-<<<<<<< HEAD
-// // doesn't work yet because of .sort...
-// // Uncaught Error: cps: unknown node type: SequenceExpression
-// var minWith = function(f,ar) {
-//   return zip(ar,map(f,ar)).sort(function(a,b) {return a[1]-b[1]})[0]
-// }
-// var maxWith = function(f,ar) {
-//   return zip(ar,map(f,ar)).sort(function(a,b) {return b[1]-a[1]})[0]
-// }
-=======
 var indexOf = function(x, xs) {
   var fn = function(xs, i) {
     return (xs.length == 0) ? undefined : x == xs[0] ? i : fn(xs.slice(1), i+1);
   };
   return fn(xs, 0);
 };
->>>>>>> d7587778
 
 var minWith = function(f,ar) {
   var fn = function(_ar, _best) {
@@ -296,35 +225,6 @@
         : fn(ar.slice(1), _ts, snoc(_fs,ar[0]));
   };
   return fn(ar,[],[]);
-<<<<<<< HEAD
-=======
-};
-
-var minWith = function(f,ar) {
-  var fn = function(_ar, _best) {
-    if (_ar.length == 0) {
-      return _best;
-    } else if (_ar[0][1] < _best[1]) {
-      return fn(_ar.slice(1), _ar[0]);
-    } else {
-      return fn(_ar.slice(1), _best);
-    }
-  };
-  return fn(zip(ar,map(f,ar)), [Infinity,Infinity]);
-};
-
-var maxWith = function(f,ar) {
-  var fn = function(_ar, _best) {
-    if (_ar.length == 0) {
-      return _best;
-    } else if (_ar[0][1] > _best[1]) {
-      return fn(_ar.slice(1), _ar[0]);
-    } else {
-      return fn(_ar.slice(1), _best);
-    }
-  };
-  return fn(zip(ar,map(f,ar)), [-Infinity,-Infinity]);
->>>>>>> d7587778
 };
 
 var groupBy = function(cmp, ar) {
@@ -335,16 +235,6 @@
     var sp = span(function(b) { return cmp(x,b); }, ar.slice(1));
     return [cons(x,sp[0])].concat(groupBy(cmp,sp[1]));
   }
-<<<<<<< HEAD
-};
-
-var indexOf = function(x, xs) {
-  var fn = function(xs, i) {
-    return xs == [] ? undefined : x == xs[0] ? i : fn(xs.slice(1), i+1);
-  };
-  return fn(xs,0);
-=======
->>>>>>> d7587778
 };
 
 var repeat = function(n, fn){
@@ -355,17 +245,8 @@
   return xs.concat([x]);
 };
 
-<<<<<<< HEAD
-var first = function(xs) { return xs[0]; };
-var second = function(xs) { return xs[1]; };
-var third = function(xs) { return xs[2]; };
-var fourth = function(xs) { return xs[3]; };
-var secondLast = function(xs){ return xs[xs.length - 2]; };
-var last = function(xs){ return xs[xs.length - 1]; };
-=======
 var compose = function(f, g){
   return function(x){
     return f(g(x));
   };
-};
->>>>>>> d7587778
+};