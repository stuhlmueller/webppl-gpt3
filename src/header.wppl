'no caching';

// ERPs

defineErpConstructors(
    bernoulli
    uniform
    randomInteger
    gaussian
    gaussianDrift
    multivariateGaussian
    cauchy
    discrete
    gamma
    exponential
    beta
    binomial
    multinomial
    poisson
    dirichlet
    dirichletDrift
    categorical);

// Helpers to sample from ERPs.

var randomInteger = function(arg) {
  var params = erp.isParams(arg) ? arg : {n: arg};
  return sample(randomIntegerERP(params));
};

var discrete = function(arg) {
  var params = erp.isParams(arg) ? arg : {ps: arg};
  return sample(discreteERP(params));
};

var multinomial = function(arg1, arg2) {
  var params = erp.isParams(arg1) ? arg1 : {ps: arg1, n: arg2};
  return sample(multinomialERP(params));
};

var gaussian = function(arg1, arg2) {
  var params = erp.isParams(arg1) ? arg1 : {mu: arg1, sigma: arg2};
  return sample(gaussianERP(params));
};

var multivariateGaussian = function(arg1, arg2) {
  var params = erp.isParams(arg1) ? arg1 : {mu: arg1, cov: arg2};
  return sample(multivariateGaussianERP(params));
};

var cauchy = function(arg1, arg2) {
  var params = erp.isParams(arg1) ? arg1 : {location: arg1, scale: arg2};
  return sample(cauchyERP(params));
};

var uniform = function(arg1, arg2) {
  var params = erp.isParams(arg1) ? arg1 : {a: arg1, b: arg2};
  return sample(uniformERP(params));
};

var dirichlet = function(arg) {
  var params = erp.isParams(arg) ? arg : {alpha: arg};
  return sample(dirichletERP(params));
};

var poisson = function(arg) {
  var params = erp.isParams(arg) ? arg : {mu: arg};
  return sample(poissonERP(params));
};

var binomial = function(arg1, arg2) {
  var params = erp.isParams(arg1) ? arg1 : {p: arg1, n: arg2};
  return sample(binomialERP(params));
};

var beta = function(arg1, arg2) {
  var params = erp.isParams(arg1) ? arg1 : {a: arg1, b: arg2};
  return sample(betaERP(params));
};

var exponential = function(arg) {
  var params = erp.isParams(arg) ? arg : {a: arg};
  return sample(exponentialERP(params));
};

var gamma = function(arg1, arg2) {
  var params = erp.isParams(arg1) ? arg1 : {shape: arg1, scale: arg2};
  return sample(gammaERP(params));
};

// Other ERP helpers

var flip = function(arg) {
  var params = erp.isParams(arg) ? arg : {p: (arg !== undefined) ? arg : .5};
  return sample(bernoulliERP(params));
};

<<<<<<< HEAD
// var deltaERP = function(v) {
//   return _top.makeCategoricalERP([1.0], [v]);
// };
=======
var categorical = function(arg1, arg2) {
  var params = erp.isParams(arg1) ? arg1 : {ps: arg1, vs: arg2};
  return params.vs[discrete(params.ps)];
};
>>>>>>> 9044d2cd

var uniformDraw = function(arg) {
  var vs = erp.isParams(arg) ? arg.vs : arg;
  return vs[sample(randomIntegerERP({n: vs.length}))];
};

var deltaERP = function(params) {
  return categoricalERP({ps: [1.0], vs: [params.v]});
};

var serializeERP = function(e) {
  return erp.serialize(e);
};

var deserializeERP = function(JSONString) {
  return erp.deserialize(JSONString);
};

var withImportanceDist = function(e, importanceERP) {
  return erp.withImportanceDist(e, importanceERP);
};

// XRPs

var makeBetaBernoulli = function(pseudocounts) {
  globalStore.BBindex = 1 + (globalStore.BBindex || 0);
  var bbname = 'BB' + globalStore.BBindex;
  globalStore[bbname] = pseudocounts;
  return function() {
    var pc = globalStore[bbname];  // get current sufficient stats
    var val = sample(bernoulliERP({p: pc[0] / (pc[0] + pc[1])}));  // sample from predictive.
    globalStore[bbname] = [pc[0] + val, pc[1] + !val];  // update sufficient stats
    return val;
  };
};

var makeDirichletDiscrete = function(pseudocounts) {
  var addCount = function(a, i, j) {
    var j = j || 0;
    if (a.length === 0) {
      return [];
    } else {
      return [a[0] + (i === j)].concat(addCount(a.slice(1), i, j + 1));
    }
  };
  globalStore.DDindex = 1 + (globalStore.DDindex || 0);
  var ddname = 'DD' + globalStore.DDindex;
  globalStore[ddname] = pseudocounts;
  return function() {
    var pc = globalStore[ddname];  // get current sufficient stats
    var val = sample(discreteERP({ps: pc}));  // sample from predictive. (doesn't need to be normalized.)
    globalStore[ddname] = addCount(pc, val); // update sufficient stats
    return val;
  };
};

// Arithmetic and other functionals

var plus = function(a, b) {
  return a + b;
};
var minus = function(a, b) {
  return a - b;
};
var mult = function(a, b) {
  return a * b;
};
var div = function(a, b) {
  return a / b;
};

var and = function(a, b) {
  return a && b
}
var or = function(a, b) {
  return a || b
}

var eq = function(a, b) {
  return a === b;
};
var neq = function(a, b) {
  return a != b;
};
var lt = function(a, b) {
  return a < b;
};
var gt = function(a, b) {
  return a > b;
};
var leq = function(a, b) {
  return a <= b;
};
var geq = function(a, b) {
  return a >= b;
};

var isEven = function(v) {
  return v % 2 === 0;
};
var isOdd = function(v) {
  return v % 2 != 0;
};

var idF = function(x) {
  return x;
};
var constF = function(f) {
  return function() {
    return f;
  };
};
var falseF = function() {
  return false;
};
var trueF = function() {
  return true;
};

// Probability computations & calculations

var MAP = function(erp) {
  return erp.MAP();
};

var expectation = function(erp, func) {
  var f = func || idF;
  var supp = erp.support();
  return mapReduce1(plus,
                    function(s) {
                      return Math.exp(erp.score(s)) * f(s);
                    },
                    supp);
};

var entropy = function(erp) {
  return erp.entropy();
};

// Data structures & higher-order functions

var append = function(a, b) {
  return a.concat(b);
};
var cons = function(a, b) {
  return [a].concat(b);
};
var snoc = function(a, b) {
  return a.concat([b]);
};

var first = function(xs) {
  return xs[0];
};
var second = function(xs) {
  return xs[1];
};
var third = function(xs) {
  return xs[2];
};
var fourth = function(xs) {
  return xs[3];
};
var secondLast = function(xs) {
  return xs[xs.length - 2];
};
var last = function(xs) {
  return xs[xs.length - 1];
};

var most = function(xs) {
  return xs.slice(0, xs.length - 1);
}

var rest = function(xs) {
  return xs.slice(1);
};

var map_helper = function(i, j, f) {
  var n = j - i + 1;
  if (n == 0) {
    return []
  } else if (n == 1) {
    return [f(i)];
  } else {
    var n1 = Math.ceil(n / 2);
    return map_helper(i, i + n1 - 1, f).concat(map_helper(i + n1, j, f));
  }
}

// recursively split input array so that we only call
// concat a logarithmic number of times
var map = function(fn, l) {
  return map_helper(0, l.length - 1, function(i) { return fn(l[i]) })
}

// assumes that length l1 == length l2
var map2 = function(fn, l1, l2) {
  return map_helper(0, l1.length - 1, function(i) { return fn(l1[i], l2[i]) })
}

// sugar for map(f, [0,1,...,n-1])
var mapN = function(fn, n) {
  return map_helper(0, n - 1, function(i) { return fn(i) })
}

var mapIndexed = function(fn, l) {
  return map_helper(0, l.length - 1, function(i) { return fn(i, l[i]) })
}

var _ringAround = function(l, n) {
  return l.slice(n).concat(l.slice(0, n));
};

var ringForward = function(l, n) {
  return _ringAround(l, n === undefined ? -1 : -n);
};

var ringBackward = function(l, n) {
  return _ringAround(l, n === undefined ? 1 : n);
};

// map through the cartesian product l1 * l2
var mapPairs2 = function(f, l1, l2) {
  var res = map(function(a) {
    return map(function(b) {
      return f(a, b);
    }, l2)
  }, l1);
  return [].concat.apply([], res); // flatten
};

// map through all 2-combinations of elements in l
// e.g., mapPairsC(f, ['a','b','c']) will operate on ['a','b'],
// ['a','c'], and ['b','c']
var mapPairsC = function(f, l) {
  var n = l.length;

  var helper = function(i) {
    if (i === n) {
      return [];
    } else {
      // compute {f(i,j)} where j \in {i+1,...,n}
      var r = mapN(
          function(k) {
            var j = i + k + 1;
            return f(l[i], l[j])
          },
          n - (i + 1));

      return append(r, helper(i + 1))
    }
  }

  return helper(0);
};

// map through all 2-tuples of elements in l
// e.g., mapPairsC(f, ['a','b','c']) will operate on ['a','b'],
// ['a','c'], ['b','a'], ['b','c'], ['c','a'], ['c','b']
var mapPairsNC = function(f, l) {
  var res = mapPairs2(function(a, b) {
    return a === b ? undefined : f(a, b);
  }, l, l);
  return remove(undefined, res);
};

var mapObject = function(fn, obj) {
  return _.object(
      map(
      function(kv) {
        return [kv[0], fn(kv[0], kv[1])]
      },
      _.pairs(obj))
  );
};

var reduce = function(fn, init, ar) {
  var n = ar.length;
  var helper = function(i) {
    if (i === n) {
      return init
    } else {
      return fn(ar[i], helper(i + 1))
    }
  }

  return helper(0);
};

// sugar for reduce(f, g(init), map(g,ar))
var mapReduce = function(f, init, g, ar) {
  // specialized to above reduce
  return reduce(function(a, b) {return f(g(a), b);},
                g(init),
                ar);
};

// sugar for reduce(f, g(last(ar)), map(g, butLast(ar)))
var mapReduce1 = function(f, g, ar) {
  // specialized to above reduce
  return reduce(function(a, b) {return f(g(a), b);},
                g(ar[ar.length - 1]),
                ar.slice(0, -1));
};

var sum = function(l) {
  return reduce(plus, 0, l);
};
var product = function(l) {
  return reduce(mult, 1, l);
};

var listMean = function(l) {
  return reduce(plus, 0, l) / l.length;
};
var listVar = function(l, mu) {
  var mu = mu === undefined ? listMean(l) : mu;
  return mapReduce1(plus, function(a) {
    return (a - mu) * (a - mu);
  }, l) / l.length;
};
var listStdev = function(l, mu) {
  return Math.sqrt(listVar(l, mu));
};

var normalize = function(xs) {
  var Z = sum(xs);
  return map(function(x) {
    return x / Z;
  }, xs);
};

var all = function(p, l) {
  if (l.length === 0) {
    return true
  } else {
    return mapReduce1(and, p, l);
  }
};

var any = function(p, l) {
  if (l.length === 0) {
    return false
  } else {
    return mapReduce1(or, p, l);
  }
};

var zip = function(xs, ys) {
  return map2(function(x, y) { return [x, y]},
              xs,
              ys)
};

var filter = function(fn, ar) {
  var helper = function(i, j) {
    var n = j - i + 1;
    if (n == 0) {
      return [];
    } else if (n == 1) {
      return (fn(ar[i]) ? [ar[i]] : []);
    } else {
      var n1 = Math.ceil(n / 2);
      return helper(i, i + n1 - 1).concat(helper(i + n1, j));
    }
  }

  return helper(0, ar.length - 1)
};

var find = function(f, ar) {
  var n = ar.length;
  var helper = function(i) {
    if (i === n) {
      return undefined;
    } else if (f(ar[i])) {
      return ar[i];
    } else {
      return helper(i + 1);
    }
  }
  return helper(0);
};

var remove = function(a, ar) {
  return filter(function(e) {
    return a != e;
  }, ar);
};

var insertAt = function(ar, i, x) {
  return ar.slice(0, i).concat([x]).concat(ar.slice(i));
}

var removeAt = function(ar, i) {
  return ar.slice(0, i).concat(ar.slice(i + 1));
}

var replaceAt = function(ar, i, x) {
  return ar.slice(0, i).concat([x]).concat(ar.slice(i + 1));
}

var drop = function(n, ar) {
  return n > ar.length ? [] : ar.slice(n);
};

var take = function(n, ar) {
  return n >= ar.length ? ar : ar.slice(0, n);
};

var dropWhile = function(p, ar) {
  var n = ar.length;
  var helper = function(i) {
    if (i === n) {
      return n;
    }
    return p(ar[i]) ? helper(i + 1) : i;
  }
  return ar.slice(helper(0));
};

var takeWhile = function(p, ar) {
  var n = ar.length;
  var helper = function(i) {
    if (i === n) {
      return n;
    }
    return p(ar[i]) ? helper(i + 1) : i;
  }

  return ar.slice(0, helper(0));
};

var indexOf = function(x, xs) {
  // prototype method doesn't return falsy value if not found
  var i = xs.indexOf(x);
  return i < 0 ? undefined : i
};

var minWith = function(f, ar) {
  var fn = function(_ar, _best) {
    if (_ar.length === 0) {
      return _best;
    } else if (_ar[0][1] < _best[1]) {
      return fn(_ar.slice(1), _ar[0]);
    } else {
      return fn(_ar.slice(1), _best);
    }
  };
  return fn(zip(ar, map(f, ar)), [Infinity, Infinity]);
};

var maxWith = function(f, ar) {
  var fn = function(_ar, _best) {
    if (_ar.length === 0) {
      return _best;
    } else if (_ar[0][1] > _best[1]) {
      return fn(_ar.slice(1), _ar[0]);
    } else {
      return fn(_ar.slice(1), _best);
    }
  };
  return fn(zip(ar, map(f, ar)), [-Infinity, -Infinity]);
};

// bin array into items satisfying a predicate p and items not satifying it
var span = function(p, ar) {
  var n = ar.length;
  var helper = function(i, _ts, _fs) {
    return (i === n ?
            [_ts, _fs] :
            (p(ar[i]) ?
             helper(i + 1, snoc(_ts, ar[i]), _fs) :
             helper(i + 1, _ts, snoc(_fs, ar[i]))));
  };
  return helper(0, [], []);
};

// group array items by a comparator
// NB: there is still room for optimization here
var groupBy = function(cmp, ar) {
  if (ar.length === 0) {
    return [];
  } else {
    var x = ar[0];
    var sp = span(function(b) { return cmp(x, b); }, ar.slice(1));
    return [cons(x, sp[0])].concat(groupBy(cmp, sp[1]));
  }
};

var repeat = function(n, fn) {
  var helper = function(m) {
    if (m == 0) {
      return [];
    } else if (m == 1) {
      return [fn()];
    } else {
      var m1 = Math.ceil(m / 2),
          m2 = m - m1;
      return helper(m1).concat(helper(m2));
    }
  }

  return helper(n);
}


var push = function(xs, x) {
  return xs.concat([x]);
};

var compose = function(f, g) {
  return function(x) {
    return f(g(x));
  };
};

var everyOther = function(l) {
  return l.length <= 1 ? l : [l[0]].concat(everyOther(l.slice(2)));
};

var _merge = function(l1, l2, pred, key) {
  return (l1.length === 0 ?
          l2 :
          (l2.length === 0 ?
           l1 :
           (pred(key(l1[0]), key(l2[0])) ?
            [l1[0]].concat(_merge(l1.slice(1), l2, pred, key)) :
            [l2[0]].concat(_merge(l1, l2.slice(1), pred, key)))));
};

var _sort = function(l, pred, key) {
  return ((l.length <= 1) ?
          l :
          _merge(_sort(everyOther(l), pred, key),
                 _sort(everyOther(l.slice(1)), pred, key),
                 pred,
                 key));
};

var sort = function(l, pred, key) {
  return _sort(l, (pred || lt), (key || idF));
};

var sortOn = function(l, key, pred) {
  return _sort(l, (pred || lt), key);
};

var condition = function(bool) {
  factor(bool ? 0 : -Infinity);
};

var MH = function(wpplFn, samples, burn) {
  return MCMC(wpplFn, { samples: samples, burn: burn });
};

var ParticleFilter = function(wpplFn, particles) {
  return SMC(wpplFn, { particles: particles, rejuvSteps: 0 });
};

var ParticleFilterRejuv = function(wpplFn, particles, rejuvSteps) {
  return SMC(wpplFn, { particles: particles, rejuvSteps: rejuvSteps });
};<|MERGE_RESOLUTION|>--- conflicted
+++ resolved
@@ -4,13 +4,17 @@
 
 defineErpConstructors(
     bernoulli
+    mvBernoulli
     uniform
     randomInteger
     gaussian
     gaussianDrift
     multivariateGaussian
+    diagCovGaussian
+    matrixGaussian
     cauchy
     discrete
+    discreteOneHot
     gamma
     exponential
     beta
@@ -19,7 +23,9 @@
     poisson
     dirichlet
     dirichletDrift
-    categorical);
+    logisticNormal
+    categorical
+    delta);
 
 // Helpers to sample from ERPs.
 
@@ -95,16 +101,10 @@
   return sample(bernoulliERP(params));
 };
 
-<<<<<<< HEAD
-// var deltaERP = function(v) {
-//   return _top.makeCategoricalERP([1.0], [v]);
-// };
-=======
 var categorical = function(arg1, arg2) {
   var params = erp.isParams(arg1) ? arg1 : {ps: arg1, vs: arg2};
   return params.vs[discrete(params.ps)];
 };
->>>>>>> 9044d2cd
 
 var uniformDraw = function(arg) {
   var vs = erp.isParams(arg) ? arg.vs : arg;
