--- conflicted
+++ resolved
@@ -4,6 +4,7 @@
 var assert = require('assert');
 var Trace = require('../trace');
 var ad = require('../ad');
+var util = require('../util');
 
 module.exports = function(env) {
 
@@ -11,34 +12,25 @@
 
   var warnAfter = [1e3, 1e4, 1e5, 1e6];
 
-<<<<<<< HEAD
-  function Initialize(s, k, a, wpplFn, options) {
-    var options = util.mergeDefaults(options, {
-        initSampleMode: 'none', // Modes - none, use, build 
-        initObserveMode: 'none', // Modes - none, use, build 
-        cacheTable: undefined
-      });
-
-    if (options.initSampleMode === 'use' || options.initObserveMode === 'use')
-      assert (options.cacheTable !== undefined)
-    
-    if (options.initSampleMode === 'build' || options.initObserveMode === 'build')
-      if (options.cacheTable === undefined)
-        options.cacheTable = {}
-=======
   function Initialize(cont, wpplFn, s, k, a, options) {
     this.cont = cont;
->>>>>>> 854fb5da
-
     this.wpplFn = wpplFn;
-    this.initSampleMode = options.initSampleMode
-    this.initObserveMode = options.initObserveMode;
-    this.cacheTable = options.cacheTable;
     this.s = s;
     this.k = k;
     this.a = a;
 
+    options = util.mergeDefaults(options, {
+      initSampleMode: 'none', // Modes - none, use, build
+      initObserveMode: 'none', // Modes - none, use, build
+      cacheTable: undefined
+    });
+
+    this.initSampleMode = options.initSampleMode;
+    this.initObserveMode = options.initObserveMode;
+    this.cacheTable = options.cacheTable;
+
     this.ad = options.ad;
+
     this.failures = 0;
     this.oldCoroutine = env.coroutine;
     env.coroutine = this;
@@ -50,24 +42,19 @@
     return this.trace.continue();
   };
 
-<<<<<<< HEAD
-  Initialize.prototype.sample = function(s, k, a, erp, params) {
-    var val;
+  Initialize.prototype.sample = function(s, k, a, dist, options) {
+    var _val;
     if (this.initSampleMode === 'none') {
-      val = erp.sample(params);
+      _val = dist.sample();
     } else if (this.initSampleMode === 'build') {
-      val = erp.sample(params);
-      this.cacheTable[a] = val;
+      _val = dist.sample();
+      this.cacheTable[a] = _val;
     } else if (this.initSampleMode === 'use') {
-      val = this.cacheTable[a];
+      _val = this.cacheTable[a];
     } else throw new Error ('Invalid sample mode. Shoule be one of - use/build/none');
-    this.trace.addChoice(erp, params, val, a, s, k);
-=======
-  Initialize.prototype.sample = function(s, k, a, dist, options) {
-    var _val = dist.sample();
+
     var val = this.ad && dist.isContinuous ? ad.lift(_val) : _val;
     this.trace.addChoice(dist, val, a, s, k, options);
->>>>>>> 854fb5da
     return k(s, val);
   };
 
@@ -116,31 +103,22 @@
   Initialize.prototype.exit = function(s, val) {
     assert.notStrictEqual(this.trace.score, -Infinity);
     this.trace.complete(val);
-<<<<<<< HEAD
-    env.coroutine = this.coroutine;
-    if (this.initSampleMode === 'build' || this.initObserveMode === 'build')
-      return this.k(this.s, this.trace, this.cacheTable);
-    else return this.k(this.s, this.trace);
-=======
     if (this.trace.value === env.query) {
       this.trace.value = env.query.getTable();
     }
     env.coroutine = this.oldCoroutine;
-    return this.cont(this.trace);
->>>>>>> 854fb5da
+
+    if (this.initSampleMode === 'build' || this.initObserveMode === 'build') {
+      return this.cont(this.trace, this.cacheTable);
+    } else {
+      return this.cont(this.trace);
+    }
   };
 
   Initialize.prototype.incrementalize = env.defaultCoroutine.incrementalize;
 
-<<<<<<< HEAD
-  return {
-    Initialize: function(s, k, a, wpplFn, options) {
-      return new Initialize(s, k, a, wpplFn, options).run();
-    }
-=======
   return function(cont, wpplFn, s, k, a, options) {
     return new Initialize(cont, wpplFn, s, k, a, options).run();
->>>>>>> 854fb5da
   };
 
 };