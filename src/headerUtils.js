--- conflicted
+++ resolved
@@ -51,11 +51,7 @@
       var args = Array.prototype.slice.call(arguments, 3);
       var stringedArgs = JSON.stringify(args);
       var foundInCache = stringedArgs in c;
-<<<<<<< HEAD
-      var recomp =  Math.random() < recompProb;
-=======
       var recomp = Math.random() < recompProb;
->>>>>>> 12d578f1
       if (foundInCache && !recomp) {      // return stored value
         return k(s, c[stringedArgs]);
       } else {                           // recompute
