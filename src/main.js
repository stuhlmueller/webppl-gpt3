'use strict';

var fs = require('fs');
var types = require('ast-types');
var build = types.builders;
var esprima = require('esprima');
var escodegen = require('escodegen');
var estraverse = require('estraverse');

var cps = require('./transforms/cps').cps;
var optimize = require('./transforms/optimize').optimize;
var naming = require('./transforms/naming').naming;
var store = require('./transforms/store').store;
var varargs = require('./transforms/varargs').varargs;
var trampoline = require('./transforms/trampoline').trampoline;
var freevars = require('./transforms/freevars').freevars;
var caching = require('./transforms/caching').caching;
var thunkify = require('./syntax').thunkify;
var analyze = require('./analysis/main').analyze;
var util = require('./util');

var sweet = require('sweet.js')
var adMacros = sweet.loadNodeModule(null, 'ad.js/macros');

// Container for coroutine object and shared top-level
// functions (sample, factor, exit)
var env = {};

// Make header functions globally available:
function requireHeader(path) {
  var header = require(path)(env);
  makePropertiesGlobal(header);
}

function makePropertiesGlobal(obj) {
  for (var prop in obj) {
    if (obj.hasOwnProperty(prop)) {
      global[prop] = obj[prop];
    }
  }
}

<<<<<<< HEAD
var headerWppl = __dirname + '/header.wppl';
=======
// Explicitly call require here to ensure that browserify notices that the
// header should be bundled.
makePropertiesGlobal(require('./header.js')(env));
>>>>>>> 4e8c80c9

function concatPrograms(p0, p1) {
  return build.program(p0.body.concat(p1.body));
}

function cachingRequired(programAST) {
  var flag = false;
  estraverse.traverse(programAST, {
    enter: function(node) {
      if (node.type === 'Identifier' && node.name === 'IncrementalMH') {
        flag = true;
        this.break();
      }
    }
  });
  return flag;
}

function prepare(programCode, verbose, doCaching) {
  if (verbose && console.time) {
    console.time('prepare');
  }

  var _prepare = function(ast) {
    // ast = freevars(ast);
    ast = thunkify(ast);
    ast = naming(ast);
    ast = cps(ast);
    ast = optimize(ast);
    return ast;
  };

  // Parse header and program, combine, compile, and generate program
  var headerAST = esprima.parse(fs.readFileSync(headerWppl));
  var programAST = esprima.parse(programCode);
  // if (doCaching)
  //   programAST = caching(programAST);
  var out = _prepare(concatPrograms(headerAST, programAST));

  if (verbose && console.timeEnd) {
    console.timeEnd('prepare');
  }
  return out;
}

function compile(programCode, verbose) {
  if (verbose && console.time) {
    console.time('compile');
  }

  var _compile = function(ast) {
    if (doCaching)
      ast = freevars(ast);
    ast = thunkify(ast);
    ast = naming(ast);
    ast = cps(ast);
    ast = store(ast);
    ast = optimize(ast);
    ast = varargs(ast);
    ast = trampoline(ast);
    return ast;
  };

  var sweetOptions = {modules: adMacros, ast: true, readableNames: true};
  // maxExpands: 0
  // Parse header and program, combine, compile, and generate program
<<<<<<< HEAD
  var headerAST = sweet.compile(fs.readFileSync(headerWppl), sweetOptions);
  var programAST = sweet.compile(programCode, sweetOptions);
  if (doCaching)
=======
  var headerAST = esprima.parse(fs.readFileSync(__dirname + '/header.wppl'));
  var programAST = esprima.parse(programCode);
  var doCaching = cachingRequired(programAST);

  if (doCaching) {
    if (verbose) console.log('Caching transforms will be applied.');
>>>>>>> 4e8c80c9
    programAST = caching(programAST);
  }

  var out = escodegen.generate(_compile(concatPrograms(headerAST, programAST)));

  if (verbose && console.timeEnd) {
    console.timeEnd('compile');
  }
  return out;
}

function run(code, contFun, verbose) {
  var compiledCode = compile(code, verbose);
  eval(compiledCode)({}, contFun, '');
}

// Compile and run some webppl code in global scope:
function webpplEval(k, code, verbose) {
  var compiledCode = compile(code, verbose);
  eval.call(global, compiledCode)({}, k, '');
}

// For use in browser
function webpplCPS(code) {
  var programAst = esprima.parse(code);
  var newProgramAst = optimize(cps(programAst));
  return escodegen.generate(newProgramAst);
}

function webpplNaming(code) {
  var programAst = esprima.parse(code);
  var newProgramAst = naming(programAst);
  return escodegen.generate(newProgramAst);
}

// For use in browser using browserify
if (util.runningInBrowser()) {
  window.webppl = {
    run: run,
    compile: compile,
    cps: webpplCPS,
    naming: webpplNaming,
    analyze: analyze
  };
  console.log('webppl loaded.');
} else {
  // Put eval into global scope. browser version??
  global.webpplEval = webpplEval;
}

module.exports = {
  webpplEval: webpplEval,
  run: run,
  prepare: prepare,
  compile: compile,
  analyze: analyze,
  requireHeader: requireHeader
};<|MERGE_RESOLUTION|>--- conflicted
+++ resolved
@@ -40,13 +40,9 @@
   }
 }
 
-<<<<<<< HEAD
-var headerWppl = __dirname + '/header.wppl';
-=======
 // Explicitly call require here to ensure that browserify notices that the
 // header should be bundled.
 makePropertiesGlobal(require('./header.js')(env));
->>>>>>> 4e8c80c9
 
 function concatPrograms(p0, p1) {
   return build.program(p0.body.concat(p1.body));
@@ -80,7 +76,7 @@
   };
 
   // Parse header and program, combine, compile, and generate program
-  var headerAST = esprima.parse(fs.readFileSync(headerWppl));
+  var headerAST = esprima.parse(fs.readFileSync(__dirname + '/header.wppl'));
   var programAST = esprima.parse(programCode);
   // if (doCaching)
   //   programAST = caching(programAST);
@@ -113,18 +109,13 @@
   var sweetOptions = {modules: adMacros, ast: true, readableNames: true};
   // maxExpands: 0
   // Parse header and program, combine, compile, and generate program
-<<<<<<< HEAD
-  var headerAST = sweet.compile(fs.readFileSync(headerWppl), sweetOptions);
+  var headerAST = sweet.compile(fs.readFileSync(__dirname + '/header.wppl'),
+                                sweetOptions);
   var programAST = sweet.compile(programCode, sweetOptions);
-  if (doCaching)
-=======
-  var headerAST = esprima.parse(fs.readFileSync(__dirname + '/header.wppl'));
-  var programAST = esprima.parse(programCode);
   var doCaching = cachingRequired(programAST);
 
   if (doCaching) {
     if (verbose) console.log('Caching transforms will be applied.');
->>>>>>> 4e8c80c9
     programAST = caching(programAST);
   }
 
