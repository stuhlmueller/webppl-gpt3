--- conflicted
+++ resolved
@@ -41,11 +41,7 @@
 };
 
 var normalizeArray = function(xs){
-<<<<<<< HEAD
-  var Z = util.sum(xs);
-=======
   var Z = sum(xs);
->>>>>>> a9814bec
   return xs.map(function(x){return x/Z;});
 };
 
@@ -78,14 +74,10 @@
   makeGensym: makeGensym,
   prettyJSON: prettyJSON,
   sum: sum,
-<<<<<<< HEAD
+  copyObj: copyObj,
+  logsumexp: logsumexp,
+  normalizeArray: normalizeArray,
   normalizeHist: normalizeHist,
-=======
-  normalize: normalize,
->>>>>>> a9814bec
-  normalizeArray: normalizeArray,
-  logsumexp: logsumexp,
-  withEmptyStack: withEmptyStack,
   runningInBrowser: runningInBrowser,
-  copyObj: copyObj
+  withEmptyStack: withEmptyStack
 };