--- conflicted
+++ resolved
@@ -58,8 +58,6 @@
   }
 }
 
-<<<<<<< HEAD
-=======
 function product(xs) {
   var result = 1;
   for (var i = 0, n = xs.length; i < n; i++) {
@@ -68,16 +66,6 @@
   return result;
 }
 
-function normalizeHist(hist) {
-  var normHist = {};
-  var Z = sum(_.values(hist));
-  _.each(hist, function(val, key) {
-    normHist[key] = hist[key] / Z;
-  });
-  return normHist;
-}
-
->>>>>>> c092ddd6
 var logHist = function(hist) {
   return _.mapObject(hist, function(x) {
     return {prob: Math.log(x.prob), val: x.val}
