--- conflicted
+++ resolved
@@ -180,16 +180,15 @@
   return _.defaults(options ? _.clone(options) : {}, defaults);
 }
 
-<<<<<<< HEAD
 function print(x) {
-    console.log(node_util.inspect(x, false, null))
-=======
+  console.log(node_util.inspect(x, false, null))
+}
+
 function throwUnlessOpts(options, fnName) {
   assert.ok(fnName);
   if (options !== undefined && !_.isObject(options)) {
     throw fnName + ' expected an options object but received: ' + JSON.stringify(options);
   }
->>>>>>> 5744b5de
 }
 
 function InfToJSON(k, v) {
@@ -268,11 +267,8 @@
   prettyJSON: prettyJSON,
   runningInBrowser: runningInBrowser,
   mergeDefaults: mergeDefaults,
-<<<<<<< HEAD
   print: print,
-=======
   throwUnlessOpts: throwUnlessOpts,
->>>>>>> 5744b5de
   sum: sum,
   product: product,
   asArray: asArray,
