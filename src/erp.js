////////////////////////////////////////////////////////////////////
// ERPs
//
// Elementary Random Primitives (ERPs) are the representation of
// distributions. They can have sampling, scoring, and support
// functions. A single ERP need not hve all three, but some inference
// functions will complain if they're missing one.
//
// The main thing we can do with ERPs in WebPPL is feed them into the
// "sample" primitive to get a sample. At top level we will also have
// some "inspection" functions to visualize them?
//
// required:
// - erp.sample(params) returns a value sampled from the distribution.
// - erp.score(params, val) returns the log-probability of val under the distribution.
//
// optional:
// - erp.support(params) gives an array of support elements.
// - erp.grad(params, val) gives the gradient of score at val wrt params.
// - erp.proposer is an erp for making mh proposals conditioned on the previous value

'use strict';

var numeric = require('numeric');
var _ = require('underscore');
var util = require('./util.js');
var assert = require('assert');

var LOG_2PI = 1.8378770664093453;

function ERP(sampler, scorer, auxParams) {
  auxParams = typeof auxParams === 'undefined' ? {} : auxParams;
  this.sample = sampler;
  this.score = scorer;
  for (var key in auxParams) {
    if (auxParams.hasOwnProperty(key)) {
      this[key] = auxParams[key];
    }
  }
}

ERP.prototype.isContinuous = function() {
  return !this.support
}

ERP.prototype.MAP = function() {
  if (this.support === undefined)
    throw 'Cannot compute MAP for ERP without support!'
  var supp = this.support([]);
  var mapEst = {val: undefined, prob: 0};
  for (var i = 0, l = supp.length; i < l; i++) {
    var sp = supp[i];
    var sc = Math.exp(this.score([], sp))
    if (sc > mapEst.prob) mapEst = {val: sp, prob: sc};
  }
  this.MAP = function() {return mapEst};
  return mapEst;
};

ERP.prototype.entropy = function() {
  if (this.support === undefined)
    throw 'Cannot compute entropy for ERP without support!'
  var supp = this.support([]);
  var e = 0;
  for (var i = 0, l = supp.length; i < l; i++) {
    var lp = this.score([], supp[i]);
    e -= Math.exp(lp) * lp;
  }
  this.entropy = function() {return e};
  return e;
}

var uniformERP = new ERP(
    function uniformSample(params) {
      var u = Math.random();
      return (1 - u) * params[0] + u * params[1];
    },
    function uniformScore(params, val) {
      if (val < params[0] || val > params[1]) {
        return -Infinity;
      }
      return -Math.log(params[1] - params[0]);
    }
    );

var bernoulliERP = new ERP(
    function flipSample(params) {
      var weight = params[0];
      var val = Math.random() < weight;
      return val;
    },
    function flipScore(params, val) {
      if (val !== true && val !== false) {
        return -Infinity;
      }
      var weight = params[0];
      return val ? Math.log(weight) : Math.log(1 - weight);
    },
    {
      support: function flipSupport(params) {
        return [true, false];
      },
      grad: function flipGrad(params, val) {
        //FIXME: check domain
        var weight = params[0];
        return val ? [1 / weight] : [-1 / weight];
      }
    }
    );


var randomIntegerERP = new ERP(
    function randomIntegerSample(params) {
      return Math.floor(Math.random() * params[0]);
    },
    function randomIntegerScore(params, val) {
      var stop = params[0];
      var inSupport = (val === Math.floor(val)) && (0 <= val) && (val < stop);
      return inSupport ? -Math.log(stop) : -Infinity;
    },
    {
      support: function randomIntegerSupport(params) {
        return _.range(params[0]);
      }
    }
    );

function gaussianSample(params) {
  var mu = params[0];
  var sigma = params[1];
  var u, v, x, y, q;
  do {
    u = 1 - Math.random();
    v = 1.7156 * (Math.random() - 0.5);
    x = u - 0.449871;
    y = Math.abs(v) + 0.386595;
    q = x * x + y * (0.196 * y - 0.25472 * x);
  } while (q >= 0.27597 && (q > 0.27846 || v * v > -4 * u * u * Math.log(u)));
  return mu + sigma * v / u;
}

function gaussianScore(params, x) {
  var mu = params[0];
  var sigma = params[1];
  return -0.5 * (LOG_2PI + 2 * Math.log(sigma) + (x - mu) * (x - mu) / (sigma * sigma));
}

var gaussianERP = new ERP(gaussianSample, gaussianScore);

function multivariateGaussianSample(params) {
  var mu = params[0];
  var cov = params[1];
  var xs = mu.map(function() {return gaussianSample([0, 1]);});
  var svd = numeric.svd(cov);
  var scaledV = numeric.transpose(svd.V).map(function(x) {
    return numeric.mul(numeric.sqrt(svd.S), x);
  });
  xs = numeric.dot(xs, numeric.transpose(scaledV));
  return numeric.add(xs, mu);
}

function multivariateGaussianScore(params, x) {
  var mu = params[0];
  var cov = params[1];
  var n = mu.length;
  var coeffs = n * LOG_2PI + Math.log(numeric.det(cov));
  var xSubMu = numeric.sub(x, mu);
  var exponents = numeric.dot(numeric.dot(xSubMu, numeric.inv(cov)), xSubMu);
  return -0.5 * (coeffs + exponents);
}

var multivariateGaussianERP = new ERP(multivariateGaussianSample, multivariateGaussianScore);

var discreteERP = new ERP(
    function discreteSample(params) {
      return multinomialSample(params[0]);
    },
    function discreteScore(params, val) {
      var probs = util.normalizeArray(params[0]);
      var stop = probs.length;
      var inSupport = (val === Math.floor(val)) && (0 <= val) && (val < stop);
      return inSupport ? Math.log(probs[val]) : -Infinity;
    },
    {
      support:
          function discreteSupport(params) {
            return _.range(params[0].length);
          }
    }
    );

var gammaCof = [
  76.18009172947146,
  -86.50532032941677,
  24.01409824083091,
  -1.231739572450155,
  0.1208650973866179e-2,
  -0.5395239384953e-5];

function logGamma(xx) {
  var x = xx - 1.0;
  var tmp = x + 5.5;
  tmp -= (x + 0.5) * Math.log(tmp);
  var ser = 1.000000000190015;
  for (var j = 0; j <= 5; j++) {
    x++;
    ser += gammaCof[j] / x;
  }
  return -tmp + Math.log(2.5066282746310005 * ser);
}

function gammaSample(params) {
  var a = params[0];
  var b = params[1];
  if (a < 1) {
    return gammaSample([1 + a, b]) * Math.pow(Math.random(), 1 / a);
  }
  var x, v, u;
  var d = a - 1 / 3;
  var c = 1 / Math.sqrt(9 * d);
  while (true) {
    do {
      x = gaussianSample([0, 1]);
      v = 1 + c * x;
    } while (v <= 0);
    v = v * v * v;
    u = Math.random();
    if ((u < 1 - 0.331 * x * x * x * x) || (Math.log(u) < 0.5 * x * x + d * (1 - v + Math.log(v)))) {
      return b * d * v;
    }
  }
}

// params are shape and scale
var gammaERP = new ERP(
    gammaSample,
    function gammaScore(params, val) {
      var a = params[0];
      var b = params[1];
      var x = val;
      return (a - 1) * Math.log(x) - x / b - logGamma(a) - a * Math.log(b);
    }
    );

var exponentialERP = new ERP(
    function exponentialSample(params) {
      var a = params[0];
      var u = Math.random();
      return Math.log(u) / (-1 * a);
    },
    function exponentialScore(params, val) {
      var a = params[0];
      return Math.log(a) - a * val;
    }
    );

function logBeta(a, b) {
  return logGamma(a) + logGamma(b) - logGamma(a + b);
}

function betaSample(params) {
  var a = params[0];
  var b = params[1];
  var x = gammaSample([a, 1]);
  return x / (x + gammaSample([b, 1]));
}

var betaERP = new ERP(
    betaSample,
    function betaScore(params, val) {
      var a = params[0];
      var b = params[1];
      var x = val;
      return ((x > 0 && x < 1) ?
          (a - 1) * Math.log(x) + (b - 1) * Math.log(1 - x) - logBeta(a, b) :
          -Infinity);
    }
    );

function binomialG(x) {
  if (x === 0) {
    return 1;
  }
  if (x === 1) {
    return 0;
  }
  var d = 1 - x;
  return (1 - (x * x) + (2 * x * Math.log(x))) / (d * d);
}

function binomialSample(params) {
  var p = params[0];
  var n = params[1];
  var k = 0;
  var N = 10;
  var a, b;
  while (n > N) {
    a = 1 + n / 2;
    b = 1 + n - a;
    var x = betaSample([a, b]);
    if (x >= p) {
      n = a - 1;
      p /= x;
    }
    else {
      k += a;
      n = b - 1;
      p = (p - x) / (1 - x);
    }
  }
  var u;
  for (var i = 0; i < n; i++) {
    u = Math.random();
    if (u < p) {
      k++;
    }
  }
  return k || 0;
}

var binomialERP = new ERP(
    binomialSample,
    function binomialScore(params, val) {
      var p = params[0];
      var n = params[1];
      if (n > 20 && n * p > 5 && n * (1 - p) > 5) {
        // large n, reasonable p approximation
        var s = val;
        var inv2 = 1 / 2;
        var inv3 = 1 / 3;
        var inv6 = 1 / 6;
        if (s >= n) {
          return -Infinity;
        }
        var q = 1 - p;
        var S = s + inv2;
        var T = n - s - inv2;
        var d1 = s + inv6 - (n + inv3) * p;
        var d2 = q / (s + inv2) - p / (T + inv2) + (q - inv2) / (n + 1);
        d2 = d1 + 0.02 * d2;
        var num = 1 + q * binomialG(S / (n * p)) + p * binomialG(T / (n * q));
        var den = (n + inv6) * p * q;
        var z = num / den;
        var invsd = Math.sqrt(z);
        z = d2 * invsd;
        return gaussianScore([0, 1], z) + Math.log(invsd);
      } else {
        // exact formula
        return (lnfact(n) - lnfact(n - val) - lnfact(val) +
            val * Math.log(p) + (n - val) * Math.log(1 - p));
      }
    },
    {
      support:
          function binomialSupport(params) {
            return _.range(params[1]).concat([params[1]]);
          }
    }
    );

function fact(x) {
  var t = 1;
  while (x > 1) {
    t *= x--;
  }
  return t;
}

function lnfact(x) {
  if (x < 1) {
    x = 1;
  }
  if (x < 12) {
    return Math.log(fact(Math.round(x)));
  }
  var invx = 1 / x;
  var invx2 = invx * invx;
  var invx3 = invx2 * invx;
  var invx5 = invx3 * invx2;
  var invx7 = invx5 * invx2;
  var sum = ((x + 0.5) * Math.log(x)) - x;
  sum += Math.log(2 * Math.PI) / 2;
  sum += (invx / 12) - (invx3 / 360);
  sum += (invx5 / 1260) - (invx7 / 1680);
  return sum;
}

var poissonERP = new ERP(
    function poissonSample(params) {
      var mu = params[0];
      var k = 0;
      while (mu > 10) {
        var m = 7 / 8 * mu;
        var x = gammaSample([m, 1]);
        if (x > mu) {
          return (k + binomialSample([mu / x, m - 1])) || 0;
        } else {
          mu -= x;
          k += m;
        }
      }
      var emu = Math.exp(-mu);
      var p = 1;
      do {
        p *= Math.random();
        k++;
      } while (p > emu);
      return (k - 1) || 0;
    },
    function poissonScore(params, val) {
      var mu = params[0];
      var k = val;
      return k * Math.log(mu) - mu - lnfact(k);
    }
    );

function dirichletSample(params) {
  var alpha = params;
  var ssum = 0;
  var theta = [];
  var t;
  for (var i = 0; i < alpha.length; i++) {
    t = gammaSample([alpha[i], 1]);
    theta[i] = t;
    ssum = ssum + t;
  }
  for (var j = 0; j < theta.length; j++) {
    theta[j] /= ssum;
  }
  return theta;
}

function dirichletScore(params, val) {
  var alpha = params;
  var theta = val;
  var asum = 0;
  for (var i = 0; i < alpha.length; i++) {
    asum += alpha[i];
  }
  var logp = logGamma(asum);
  for (var j = 0; j < alpha.length; j++) {
    logp += (alpha[j] - 1) * Math.log(theta[j]);
    logp -= logGamma(alpha[j]);
  }
  return logp;
}

var dirichletERP = new ERP(dirichletSample, dirichletScore);

function multinomialSample(theta) {
  var thetaSum = util.sum(theta);
  var x = Math.random() * thetaSum;
  var k = theta.length;
  var probAccum = 0;
  for (var i = 0; i < k; i++) {
    probAccum += theta[i];
    if (probAccum >= x) {
      return i;
    } //FIXME: if x=0 returns i=0, but this isn't right if theta[0]==0...
  }
  return k;
}

// Make a discrete ERP from a {val: prob, etc.} object (unormalized).
function makeMarginalERP(marginal) {
  assert.ok(_.size(marginal) > 0);
  // Normalize distribution:
  var norm = -Infinity;
  var supp = [];
  for (var v in marginal) {if (marginal.hasOwnProperty(v)) {
    var d = marginal[v];
    norm = util.logsumexp([norm, d.prob]);
    supp.push(d.val);
  }}
  var mapEst = {val: undefined, prob: 0};
  for (v in marginal) {if (marginal.hasOwnProperty(v)) {
    var dd = marginal[v];
    var nprob = dd.prob - norm;
    var nprobS = Math.exp(nprob)
    if (nprobS > mapEst.prob)
      mapEst = {val: dd.val, prob: nprobS};
    marginal[v].prob = nprobS;
  }}

  // Make an ERP from marginal:
  var dist = new ERP(
      function(params) {
        var x = Math.random();
        var probAccum = 0;
        for (var i in marginal) {if (marginal.hasOwnProperty(i)) {
          probAccum += marginal[i].prob;
          // FIXME: if x=0 returns i=0, but this isn't right if theta[0]==0...
          if (probAccum >= x)
            return marginal[i].val;
        }}
        return marginal[i].val;
      },
      function(params, val) {
        var lk = marginal[JSON.stringify(val)];
        return lk ? Math.log(lk.prob) : -Infinity;
      },
      {
        support: function(params) {
          return supp;
        }
      }
      );

  dist.MAP = function() {return mapEst};
  return dist;
}

// note: ps is expected to be normalized
var makeCategoricalERP = function(ps, vs, extraParams) {
  var dist = {};
  var auxParams = {};
  vs.forEach(function(v, i) {dist[JSON.stringify(v)] = {val: v, prob: ps[i]}})
  auxParams['support'] = function categoricalSupport(params) {return vs};
  if (extraParams) {
    _.each(extraParams, function(v, k) {auxParams[k] = v;})
  }
  var categoricalSample = vs.length === 1 ?
      function(params) { return vs[0]; } :
      function(params) { return vs[multinomialSample(ps)]; };
  return new ERP(
      categoricalSample,
      function categoricalScore(params, val) {
        var lk = dist[JSON.stringify(val)];
        return lk ? Math.log(lk.prob) : -Infinity;
      },
      auxParams
  );
};

// Make a parameterized ERP that selects among multiple (unparameterized) ERPs
var makeMultiplexERP = function(vs, erps) {
  var stringifiedVals = vs.map(JSON.stringify);
  var selectERP = function(params) {
    var stringifiedV = JSON.stringify(params[0]);
    var i = _.indexOf(stringifiedVals, stringifiedV);
    if (i === -1) {
      return undefined;
    } else {
      return erps[i];
    }
  };
  return new ERP(
      function multiplexSample(params) {
        var erp = selectERP(params);
        assert.notEqual(erp, undefined);
        return erp.sample();
      },
      function multiplexScore(params, val) {
        var erp = selectERP(params);
        if (erp === undefined) {
          return -Infinity;
        } else {
          return erp.score([], val);
        }
      },
      {
        support: function multiplexSupport(params) {
          var erp = selectERP(params);
          return erp.support();
        }
      }
  );
};

<<<<<<< HEAD
function gaussianProposalParams(params, prevVal) {
  var mu = prevVal;
  var sigma = params[1] * 0.7;
  return [mu, sigma];
}

function dirichletProposalParams(params, prevVal) {
  var concentration = 0.1; // TODO: choose the right parameters.
  var driftParams = params.map(function(x) {return concentration * x});
  return driftParams;
}

function buildProposer(baseERP, getProposalParams) {
  return new ERP(
      function sample(params) {
        var baseParams = params[0];
        var prevVal = params[1];
        var proposalParams = getProposalParams(baseParams, prevVal);
        return baseERP.sample(proposalParams);
      },
      function score(params, val) {
        var baseParams = params[0];
        var prevVal = params[1];
        var proposalParams = getProposalParams(baseParams, prevVal);
        return baseERP.score(proposalParams, val);
      }
  );
}

var gaussianProposer = buildProposer(gaussianERP, gaussianProposalParams);
var dirichletProposer = buildProposer(dirichletERP, dirichletProposalParams);

var gaussianDriftERP = new ERP(
    gaussianERP.sample,
    gaussianERP.score,
    { proposer: gaussianProposer });

var dirichletDriftERP = new ERP(
    dirichletERP.sample,
    dirichletERP.score,
    { proposer: dirichletProposer });

=======
function isErp(x) {
  return x && _.isFunction(x.score) && _.isFunction(x.sample);
}

function isErpWithSupport(x) {
  return isErp(x) && _.isFunction(x.support);
}

>>>>>>> 846a831f
module.exports = {
  ERP: ERP,
  bernoulliERP: bernoulliERP,
  betaERP: betaERP,
  binomialERP: binomialERP,
  dirichletERP: dirichletERP,
  discreteERP: discreteERP,
  exponentialERP: exponentialERP,
  gammaERP: gammaERP,
  gaussianERP: gaussianERP,
  multinomialSample: multinomialSample,
  multivariateGaussianERP: multivariateGaussianERP,
  poissonERP: poissonERP,
  randomIntegerERP: randomIntegerERP,
  uniformERP: uniformERP,
  makeMarginalERP: makeMarginalERP,
  makeCategoricalERP: makeCategoricalERP,
  makeMultiplexERP: makeMultiplexERP,
<<<<<<< HEAD
  gaussianDriftERP: gaussianDriftERP,
  dirichletDriftERP: dirichletDriftERP
=======
  isErp: isErp,
  isErpWithSupport: isErpWithSupport
>>>>>>> 846a831f
};<|MERGE_RESOLUTION|>--- conflicted
+++ resolved
@@ -567,7 +567,6 @@
   );
 };
 
-<<<<<<< HEAD
 function gaussianProposalParams(params, prevVal) {
   var mu = prevVal;
   var sigma = params[1] * 0.7;
@@ -610,7 +609,6 @@
     dirichletERP.score,
     { proposer: dirichletProposer });
 
-=======
 function isErp(x) {
   return x && _.isFunction(x.score) && _.isFunction(x.sample);
 }
@@ -619,7 +617,6 @@
   return isErp(x) && _.isFunction(x.support);
 }
 
->>>>>>> 846a831f
 module.exports = {
   ERP: ERP,
   bernoulliERP: bernoulliERP,
@@ -638,11 +635,8 @@
   makeMarginalERP: makeMarginalERP,
   makeCategoricalERP: makeCategoricalERP,
   makeMultiplexERP: makeMultiplexERP,
-<<<<<<< HEAD
   gaussianDriftERP: gaussianDriftERP,
-  dirichletDriftERP: dirichletDriftERP
-=======
+  dirichletDriftERP: dirichletDriftERP,
   isErp: isErp,
   isErpWithSupport: isErpWithSupport
->>>>>>> 846a831f
 };