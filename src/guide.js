'use strict';

var assert = require('assert');
var _ = require('lodash');
var util = require('./util');
var Tensor = require('./tensor');
var ad = require('./ad');
var dists = require('./dists');
var params = require('./params/params');

var T = ad.tensor;

// Returns an independent guide distribution for the given target
// distribution, sample address pair. Guiding all choices with
// independent guide distributions and optimizing the elbo yields
// mean-field variational inference.
function independent(targetDist, sampleAddress, env) {

  // Include the distribution name in the guide parameter name to
  // avoid collisions when the distribution type changes between
  // calls. (As a result of the distribution passed depending on a
  // random choice.)
  var relativeAddress = util.relativizeAddress(env, sampleAddress);
  var baseName = relativeAddress + '$mf$' + targetDist.meta.name + '$';

  var distSpec = spec(targetDist);

  var guideParams = _.mapValues(distSpec.params, function(spec, name) {

    return _.has(spec, 'param') ?
        makeParam(spec.param, name, baseName, env) :
        spec.const;

  });

  return new distSpec.type(guideParams);

}

function makeParam(paramSpec, paramName, baseName, env) {
  var dims = paramSpec.dims; // e.g. [2, 1]
  var squish = paramSpec.squish;
  var name = baseName + paramName;

  var param = registerParam(env, name, dims);

  // Apply squishing.
  if (squish) {
    param = squish(param);
  }

  // Collapse tensor with dims=[1] to scalar.
  if (dims.length === 1 && dims[0] === 1) {
    param = ad.tensor.get(param, 0);
  }

  return param;
}

function registerParam(env, name, dims) {
  return params.register(env, name, function() {
    return [new Tensor(dims)];
  })[0];
}

// This function generates a description of the guide distribution
// required for the given target distribution.

// It includes the type of the guide distribution, and information
// about how to map optimizable parameters to the parameters of the
// guide distribution.

// Note that guide parameters are always tensors. If a distribution
// has a scalar parameter then a guide parameter with dims=[1] is
// used. The `independent` function takes care of turning this back
// into a scalar before it is passed to the distribution.

function spec(targetDist) {
  if (targetDist instanceof dists.Dirichlet) {
    return dirichletSpec(targetDist);
  } else if (targetDist instanceof dists.TensorGaussian) {
    return tensorGaussianSpec(targetDist);
  } else if (targetDist instanceof dists.Uniform) {
    return uniformSpec(targetDist);
  } else if (targetDist instanceof dists.Gamma) {
    return gammaSpec(targetDist);
  } else if (targetDist instanceof dists.Beta) {
    return betaSpec(targetDist);
  } else if (targetDist instanceof dists.Discrete) {
    return discreteSpec(targetDist);
  } else if (targetDist instanceof dists.RandomInteger ||
             targetDist instanceof dists.Binomial ||
             targetDist instanceof dists.MultivariateGaussian) {
    throwAutoGuideError(targetDist);
  } else {
    return defaultSpec(targetDist);
  }
}

function throwAutoGuideError(targetDist) {
  var msg = 'Cannot automatically generate a guide for a ' +
      targetDist.meta.name + ' distribution.';
  throw new Error(msg);
}

// The default is a guide of the same type as the target. We determine
// the dimension of the parameters by looking at the target
// distribution instance, and get information about their domain from
// the distribution meta-data.
function defaultSpec(targetDist) {
  var params = _.map(targetDist.meta.params, function(paramMeta) {
    var name = paramMeta.name;
    var targetParam = ad.value(targetDist.params[name]);
    return [name, paramSpec(paramMeta.type, targetParam)];
  });

  return {
    type: targetDist.constructor,
<<<<<<< HEAD
    params: _.fromPairs(paramSpec)
=======
    params: _.object(params)
>>>>>>> ebab6028
  };
}

// Describes the default approach to guiding a distribution parameter
// of a given type. The current value of the corresponding parameter
// in the target distribution is used to determine the dimension of
// tensor valued distribution parameters at run time.

function paramSpec(type, targetParam) {
  switch (type.name) {
    case 'real':
      return {param: {dims: [1], squish: squishToInterval(type.bounds)}};
    case 'vector':
    case 'vectorOrRealArray':
      // Both vectors and arrays have a length property.
      return {param: {dims: [targetParam.length, 1], squish: squishToInterval(type.bounds)}};
    case 'tensor':
      return {param: {dims: targetParam.dims, squish: squishToInterval(type.bounds)}};
    case 'int':
      return {const: targetParam};
    case 'array':
      if (type.elementType.name === 'any') {
        return {const: targetParam};
      }
    default:
      var msg = 'Can\'t generate specification for parameter of type "' + type.name + '".';
      throw new Error(msg);
  }
}

function dirichletSpec(targetDist) {
  var d = ad.value(targetDist.params.alpha).length - 1;
  return {
    type: dists.LogisticNormal,
    params: {
      mu: {param: {dims: [d, 1]}},
      sigma: {param: {dims: [d, 1], squish: squishTo(0, Infinity)}}
    }
  };
}

function tensorGaussianSpec(targetDist) {
  var dims = targetDist.params.dims;
  return {
    type: dists.DiagCovGaussian,
    params: {
      mu: {param: {dims: dims}},
      sigma: {param: {dims: dims, squish: squishTo(0, Infinity)}}
    }
  };
}

function uniformSpec(targetDist) {
  return {
    type: dists.LogitNormal,
    params: {
      a: {const: targetDist.params.a},
      b: {const: targetDist.params.b},
      mu: {param: {dims: [1]}},
      sigma: {param: {dims: [1], squish: squishTo(0, Infinity)}}
    }
  };
}

function betaSpec(targetDist) {
  return {
    type: dists.LogitNormal,
    params: {
      a: {const: 0},
      b: {const: 1},
      mu: {param: {dims: [1]}},
      sigma: {param: {dims: [1], squish: squishTo(0, Infinity)}}
    }
  };
}

function gammaSpec(targetDist) {
  return {
    type: dists.IspNormal,
    params: {
      mu: {param: {dims: [1]}},
      sigma: {param: {dims: [1], squish: squishTo(0, Infinity)}}
    }
  };
}

function discreteSpec(targetDist) {
  var d = ad.value(targetDist.params.ps).length;
  return {
    type: dists.Discrete,
    params: {
      ps: {param: {dims: [d - 1, 1], squish: dists.squishToProbSimplex}}
    }
  };
}

function softplus(x) {
  return T.log(T.add(T.exp(x), 1));
}

function squishTo(a, b) {
  if (a === -Infinity && b === Infinity) {
    throw new Error('Squishing not required here.');
  }
  if (a === -Infinity) {
    return function(x) {
      var y = softplus(x);
      return T.add(T.neg(y), b);
    };
  } else if (b === Infinity) {
    return function(x) {
      var y = softplus(x);
      return T.add(y, a);
    };
  } else {
    return function(x) {
      var y = T.sigmoid(x);
      return T.add(T.mul(y, b - a), a);
    };
  }
}

function squishToInterval(interval) {
  return interval && interval.isBounded ?
      squishTo(interval.low, interval.high) :
      null;
}

module.exports = {
  independent: independent
};<|MERGE_RESOLUTION|>--- conflicted
+++ resolved
@@ -116,11 +116,7 @@
 
   return {
     type: targetDist.constructor,
-<<<<<<< HEAD
-    params: _.fromPairs(paramSpec)
-=======
-    params: _.object(params)
->>>>>>> ebab6028
+    params: _.fromPairs(params)
   };
 }
 
